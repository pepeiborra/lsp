{-# LANGUAGE GADTs               #-}
{-# LANGUAGE MultiWayIf          #-}
{-# LANGUAGE BinaryLiterals      #-}
{-# LANGUAGE OverloadedStrings   #-}
{-# LANGUAGE RankNTypes          #-}
{-# LANGUAGE ScopedTypeVariables #-}

module Language.Haskell.LSP.Core (
    handleMessage
  , LanguageContextData(..)
  , Handler
  , InitializeCallback
  , LspFuncs(..)
  , Progress(..)
  , ProgressCancellable(..)
  , ProgressCancelledException
  , SendFunc
  , Handlers(..)
  , Options(..)
  , defaultLanguageContextData
  , makeResponseMessage
  , makeResponseError
  , setupLogger
  , sendErrorResponseS
  , sendErrorLogS
  , sendErrorShowS
  , reverseSortEdit
  ) where

import           Control.Concurrent.STM
import           Control.Concurrent.Async
import qualified Control.Exception as E
import           Control.Monad
import           Control.Monad.IO.Class
import           Control.Lens ( (<&>), (^.) )
import qualified Data.Aeson as J
import qualified Data.ByteString.Lazy as BSL
import qualified Data.ByteString.Lazy.Char8 as B
import           Data.Default
import qualified Data.HashMap.Strict as HM
import qualified Data.List as L
import qualified Data.Map as Map
import           Data.Maybe
import           Data.Monoid
import qualified Data.Text as T
import           Data.Text ( Text )
import           Language.Haskell.LSP.Capture
import           Language.Haskell.LSP.Constant
import           Language.Haskell.LSP.Messages
import qualified Language.Haskell.LSP.Types.Capabilities    as C
import qualified Language.Haskell.LSP.Types                 as J
import qualified Language.Haskell.LSP.Types.Lens            as J
import           Language.Haskell.LSP.Utility
import           Language.Haskell.LSP.VFS
import           Language.Haskell.LSP.Diagnostics
import           System.Directory
import           System.Exit
import           System.IO
import qualified System.Log.Formatter as L
import qualified System.Log.Handler as LH
import qualified System.Log.Handler.Simple as LHS
import           System.Log.Logger
import qualified System.Log.Logger as L

-- ---------------------------------------------------------------------
{-# ANN module ("HLint: ignore Eta reduce"         :: String) #-}
{-# ANN module ("HLint: ignore Redundant do"       :: String) #-}
{-# ANN module ("HLint: ignore Reduce duplication" :: String) #-}
-- ---------------------------------------------------------------------

-- | A function to send a message to the client
type SendFunc = FromServerMessage -> IO ()

-- | state used by the LSP dispatcher to manage the message loop
data LanguageContextData a =
  LanguageContextData {
    resSeqDebugContextData :: !Int
  , resHandlers            :: !Handlers
  , resOptions             :: !Options
  , resSendResponse        :: !SendFunc
  , resVFS                 :: !VFS
  , reverseMap             :: !(Map.Map FilePath FilePath)
  , resDiagnostics         :: !DiagnosticStore
  , resConfig              :: !(Maybe a)
  , resLspId               :: !(TVar Int)
  , resLspFuncs            :: LspFuncs a -- NOTE: Cannot be strict, lazy initialization
  , resCaptureFile         :: !(Maybe FilePath)
  , resWorkspaceFolders    :: ![J.WorkspaceFolder]
  , resProgressData        :: !ProgressData
  }

data ProgressData = ProgressData { progressNextId :: !Int
                                 , progressCancel :: !(Map.Map Text (IO ())) }

-- ---------------------------------------------------------------------

-- | Language Server Protocol options supported by the given language server.
-- These are automatically turned into capabilities reported to the client
-- during initialization.
data Options =
  Options
    { textDocumentSync                 :: Maybe J.TextDocumentSyncOptions
    , completionProvider               :: Maybe J.CompletionOptions
    , signatureHelpProvider            :: Maybe J.SignatureHelpOptions
    , typeDefinitionProvider           :: Maybe J.GotoOptions
    , implementationProvider           :: Maybe J.GotoOptions
    , codeLensProvider                 :: Maybe J.CodeLensOptions
    , documentOnTypeFormattingProvider :: Maybe J.DocumentOnTypeFormattingOptions
    , documentLinkProvider             :: Maybe J.DocumentLinkOptions
    , colorProvider                    :: Maybe J.ColorOptions
    , foldingRangeProvider             :: Maybe J.FoldingRangeOptions
    , executeCommandProvider           :: Maybe J.ExecuteCommandOptions
    }

instance Default Options where
  def = Options Nothing Nothing Nothing Nothing Nothing
                Nothing Nothing Nothing Nothing Nothing
                Nothing

-- | A function to publish diagnostics. It aggregates all diagnostics pertaining
-- to a particular version of a document, by source, and sends a
-- 'textDocument/publishDiagnostics' notification with the total (limited by the
-- first parameter) whenever it is updated.
type PublishDiagnosticsFunc = Int -- Max number of diagnostics to send
                            -> J.Uri -> J.TextDocumentVersion -> DiagnosticsBySource -> IO ()

-- | A function to remove all diagnostics from a particular source, and send the updates to the client.
type FlushDiagnosticsBySourceFunc = Int -- Max number of diagnostics to send
                                  -> Maybe J.DiagnosticSource -> IO ()

-- | A package indicating the perecentage of progress complete and a
-- an optional message to go with it during a 'withProgress'
data Progress = Progress (Maybe Double) (Maybe Text)

-- | Thrown if the user cancels a 'Cancellable' 'withProgress'/'withIndefiniteProgress'/ session
data ProgressCancelledException = ProgressCancelledException
  deriving Show
instance E.Exception ProgressCancelledException

-- | Whether or not the user should be able to cancel a 'withProgress'/'withIndefiniteProgress'
-- session
data ProgressCancellable = Cancellable | NotCancellable

-- | Returned to the server on startup, providing ways to interact with the client.
data LspFuncs c =
  LspFuncs
    { clientCapabilities           :: !C.ClientCapabilities
    , config                       :: !(IO (Maybe c))
      -- ^ Derived from the DidChangeConfigurationNotification message via a
      -- server-provided function.
    , sendFunc                     :: !SendFunc
    , getVirtualFileFunc           :: !(J.Uri -> IO (Maybe VirtualFile))
    , publishDiagnosticsFunc       :: !PublishDiagnosticsFunc
    , flushDiagnosticsBySourceFunc :: !FlushDiagnosticsBySourceFunc
    , getNextReqId                 :: !(IO J.LspId)
    , rootPath                     :: !(Maybe FilePath)
    , getWorkspaceFolders          :: !(IO (Maybe [J.WorkspaceFolder]))
<<<<<<< HEAD
    , withProgress                 :: !(forall a . Text -> ProgressCancellable
                                        -> ((Progress -> IO ()) -> IO a) -> IO a)
=======
    , withProgress                 :: !(forall m a. MonadIO m => Text -> ((Progress -> IO ()) -> m a) -> m a)
>>>>>>> 2bf211ff
      -- ^ Wrapper for reporting progress to the client during a long running
      -- task.
      -- 'withProgress' @title cancellable f@ starts a new progress reporting
      -- session, and finishes it once f is completed.
      -- f is provided with an update function that allows it to report on
      -- the progress during the session.
      -- If @cancellable@ is 'Cancellable', @f@ will be thrown a
      -- 'ProgressCancelledException' if the user cancels the action in
      -- progress.
      --
      -- @since 0.10.0.0
    , withIndefiniteProgress       :: !(forall a . Text -> ProgressCancellable
                                        -> IO a -> IO a)
    -- ^ Same as 'withProgress', but for processes that do not report the
    -- precentage complete.
    --
    -- @since 0.10.0.0
    }

-- | The function in the LSP process that is called once the 'initialize'
-- message is received. Message processing will only continue once this returns,
-- so it should create whatever processes are needed.
type InitializeCallback c = ( J.DidChangeConfigurationNotification-> Either T.Text c
                            , LspFuncs c -> IO (Maybe J.ResponseError))

-- | The Handler type captures a function that receives local read-only state
-- 'a', a function to send a reply message once encoded as a ByteString, and a
-- received message of type 'b'
type Handler b =  b -> IO ()

-- | Callbacks from the language server to the language handler
data Handlers =
  Handlers
    {
    -- Capability-advertised handlers
      hoverHandler                   :: !(Maybe (Handler J.HoverRequest))
    , completionHandler              :: !(Maybe (Handler J.CompletionRequest))
    , completionResolveHandler       :: !(Maybe (Handler J.CompletionItemResolveRequest))
    , signatureHelpHandler           :: !(Maybe (Handler J.SignatureHelpRequest))
    , definitionHandler              :: !(Maybe (Handler J.DefinitionRequest))
    , typeDefinitionHandler          :: !(Maybe (Handler J.TypeDefinitionRequest))
    , implementationHandler          :: !(Maybe (Handler J.ImplementationRequest))
    , referencesHandler              :: !(Maybe (Handler J.ReferencesRequest))
    , documentHighlightHandler       :: !(Maybe (Handler J.DocumentHighlightRequest))
    , documentSymbolHandler          :: !(Maybe (Handler J.DocumentSymbolRequest))
    , workspaceSymbolHandler         :: !(Maybe (Handler J.WorkspaceSymbolRequest))
    , codeActionHandler              :: !(Maybe (Handler J.CodeActionRequest))
    , codeLensHandler                :: !(Maybe (Handler J.CodeLensRequest))
    , codeLensResolveHandler         :: !(Maybe (Handler J.CodeLensResolveRequest))
    , documentColorHandler           :: !(Maybe (Handler J.DocumentColorRequest))
    , colorPresentationHandler       :: !(Maybe (Handler J.ColorPresentationRequest))
    , documentFormattingHandler      :: !(Maybe (Handler J.DocumentFormattingRequest))
    , documentRangeFormattingHandler :: !(Maybe (Handler J.DocumentRangeFormattingRequest))
    , documentTypeFormattingHandler  :: !(Maybe (Handler J.DocumentOnTypeFormattingRequest))
    , renameHandler                  :: !(Maybe (Handler J.RenameRequest))
    , foldingRangeHandler            :: !(Maybe (Handler J.FoldingRangeRequest))
    -- new in 3.0
    , documentLinkHandler            :: !(Maybe (Handler J.DocumentLinkRequest))
    , documentLinkResolveHandler     :: !(Maybe (Handler J.DocumentLinkResolveRequest))
    , executeCommandHandler          :: !(Maybe (Handler J.ExecuteCommandRequest))
    -- Next 2 go from server -> client
    -- , registerCapabilityHandler      :: !(Maybe (Handler J.RegisterCapabilityRequest))
    -- , unregisterCapabilityHandler    :: !(Maybe (Handler J.UnregisterCapabilityRequest))
    , willSaveWaitUntilTextDocHandler:: !(Maybe (Handler J.WillSaveWaitUntilTextDocumentRequest))

    -- Notifications from the client
    , didChangeConfigurationParamsHandler      :: !(Maybe (Handler J.DidChangeConfigurationNotification))
    , didOpenTextDocumentNotificationHandler   :: !(Maybe (Handler J.DidOpenTextDocumentNotification))
    , didChangeTextDocumentNotificationHandler :: !(Maybe (Handler J.DidChangeTextDocumentNotification))
    , didCloseTextDocumentNotificationHandler  :: !(Maybe (Handler J.DidCloseTextDocumentNotification))
    , didSaveTextDocumentNotificationHandler   :: !(Maybe (Handler J.DidSaveTextDocumentNotification))
    , didChangeWatchedFilesNotificationHandler :: !(Maybe (Handler J.DidChangeWatchedFilesNotification))
    , didChangeWorkspaceFoldersNotificationHandler :: !(Maybe (Handler J.DidChangeWorkspaceFoldersNotification))
    -- new in 3.0
    , initializedHandler                       :: !(Maybe (Handler J.InitializedNotification))
    , willSaveTextDocumentNotificationHandler  :: !(Maybe (Handler J.WillSaveTextDocumentNotification))
    , cancelNotificationHandler                :: !(Maybe (Handler J.CancelNotification))

    -- Responses to Request messages originated from the server
    -- TODO: Properly decode response types and replace them with actual handlers
    , responseHandler                    :: !(Maybe (Handler J.BareResponseMessage))
    -- , registerCapabilityHandler                :: !(Maybe (Handler J.RegisterCapabilityResponse))
    -- , unregisterCapabilityHandler              :: !(Maybe (Handler J.RegisterCapabilityResponse))
    -- , showMessageHandler                       :: !(Maybe (Handler J.ShowMessageResponse))

    -- Initialization request on startup
    , initializeRequestHandler                 :: !(Maybe (Handler J.InitializeRequest))
    -- Will default to terminating `exitMessage` if Nothing
    , exitNotificationHandler                  :: !(Maybe (Handler J.ExitNotification))
    }

instance Default Handlers where
  def = Handlers Nothing Nothing Nothing Nothing Nothing Nothing Nothing Nothing Nothing
                 Nothing Nothing Nothing Nothing Nothing Nothing Nothing Nothing Nothing
                 Nothing Nothing Nothing Nothing Nothing Nothing Nothing Nothing Nothing
                 Nothing Nothing Nothing Nothing Nothing Nothing Nothing Nothing Nothing
                 Nothing Nothing

-- ---------------------------------------------------------------------
nop :: a -> b -> IO a
nop = const . return


helper :: J.FromJSON a => (TVar (LanguageContextData c) -> a -> IO ()) -> (TVar (LanguageContextData c) -> J.Value -> IO ())
helper requestHandler tvarDat json =
  case J.fromJSON json of
    J.Success req -> requestHandler tvarDat req
    J.Error err -> do
      let msg = T.pack . unwords $ ["haskell-lsp:parse error.", show json, show err] ++ _ERR_MSG_URL
          failLog = sendErrorLog tvarDat msg
      case json of
        (J.Object o) -> case HM.lookup "id" o of
          Just olid -> case J.fromJSON olid of
            J.Success lid -> sendErrorResponse tvarDat lid msg
            _ -> failLog
          _ -> failLog
        _ -> failLog

handlerMap :: (Show c) => InitializeCallback c
           -> Handlers -> J.ClientMethod -> (TVar (LanguageContextData c) -> J.Value -> IO ())
-- General
handlerMap i h J.Initialize                      = helper (initializeRequestHandler' i (initializeRequestHandler h))
handlerMap _ h J.Initialized                     = hh nop NotInitialized $ initializedHandler h
handlerMap _ _ J.Shutdown                        = helper shutdownRequestHandler
handlerMap _ h J.Exit                            =
  case exitNotificationHandler h of
    Just _ -> hh nop NotExit $ exitNotificationHandler h
    Nothing -> \ctxVar v -> do
      ctx <- readTVarIO ctxVar
      -- Capture exit notification
      case J.fromJSON v :: J.Result J.ExitNotification of
        J.Success n -> captureFromClient (NotExit n) (resCaptureFile ctx)
        J.Error _ -> return ()
      logm $ B.pack "haskell-lsp:Got exit, exiting"
      exitSuccess
handlerMap _ h J.CancelRequest                   = hh nop NotCancelRequestFromClient $ cancelNotificationHandler h
-- Workspace
handlerMap _ h J.WorkspaceDidChangeWorkspaceFolders = hwf $ didChangeWorkspaceFoldersNotificationHandler h
handlerMap i h J.WorkspaceDidChangeConfiguration = hc i $ didChangeConfigurationParamsHandler h
handlerMap _ h J.WorkspaceDidChangeWatchedFiles  = hh nop NotDidChangeWatchedFiles $ didChangeWatchedFilesNotificationHandler h
handlerMap _ h J.WorkspaceSymbol                 = hh nop ReqWorkspaceSymbols $ workspaceSymbolHandler h
handlerMap _ h J.WorkspaceExecuteCommand         = hh nop ReqExecuteCommand $ executeCommandHandler h
-- Document
handlerMap _ h J.TextDocumentDidOpen             = hh openVFS NotDidOpenTextDocument $ didOpenTextDocumentNotificationHandler h
handlerMap _ h J.TextDocumentDidChange           = hh changeFromClientVFS NotDidChangeTextDocument $ didChangeTextDocumentNotificationHandler h
handlerMap _ h J.TextDocumentWillSave            = hh nop NotWillSaveTextDocument $ willSaveTextDocumentNotificationHandler h
handlerMap _ h J.TextDocumentWillSaveWaitUntil   = hh nop ReqWillSaveWaitUntil $ willSaveWaitUntilTextDocHandler h
handlerMap _ h J.TextDocumentDidSave             = hh nop NotDidSaveTextDocument $ didSaveTextDocumentNotificationHandler h
handlerMap _ h J.TextDocumentDidClose            = hh closeVFS NotDidCloseTextDocument $ didCloseTextDocumentNotificationHandler h
handlerMap _ h J.TextDocumentCompletion          = hh nop ReqCompletion $ completionHandler h
handlerMap _ h J.CompletionItemResolve           = hh nop ReqCompletionItemResolve $ completionResolveHandler h
handlerMap _ h J.TextDocumentHover               = hh nop ReqHover $ hoverHandler h
handlerMap _ h J.TextDocumentSignatureHelp       = hh nop ReqSignatureHelp $ signatureHelpHandler h
handlerMap _ h J.TextDocumentDefinition          = hh nop ReqDefinition $ definitionHandler h
handlerMap _ h J.TextDocumentTypeDefinition      = hh nop ReqTypeDefinition $ typeDefinitionHandler h
handlerMap _ h J.TextDocumentImplementation      = hh nop ReqImplementation $ implementationHandler h
handlerMap _ h J.TextDocumentReferences          = hh nop ReqFindReferences $ referencesHandler h
handlerMap _ h J.TextDocumentDocumentHighlight   = hh nop ReqDocumentHighlights $ documentHighlightHandler h
handlerMap _ h J.TextDocumentDocumentSymbol      = hh nop ReqDocumentSymbols $ documentSymbolHandler h
handlerMap _ h J.TextDocumentFormatting          = hh nop ReqDocumentFormatting $ documentFormattingHandler h
handlerMap _ h J.TextDocumentRangeFormatting     = hh nop ReqDocumentRangeFormatting $ documentRangeFormattingHandler h
handlerMap _ h J.TextDocumentOnTypeFormatting    = hh nop ReqDocumentOnTypeFormatting $ documentTypeFormattingHandler h
handlerMap _ h J.TextDocumentCodeAction          = hh nop ReqCodeAction $ codeActionHandler h
handlerMap _ h J.TextDocumentCodeLens            = hh nop ReqCodeLens $ codeLensHandler h
handlerMap _ h J.CodeLensResolve                 = hh nop ReqCodeLensResolve $ codeLensResolveHandler h
handlerMap _ h J.TextDocumentDocumentColor       = hh nop ReqDocumentColor $ documentColorHandler h
handlerMap _ h J.TextDocumentColorPresentation   = hh nop ReqColorPresentation $ colorPresentationHandler h
handlerMap _ h J.TextDocumentDocumentLink        = hh nop ReqDocumentLink $ documentLinkHandler h
handlerMap _ h J.DocumentLinkResolve             = hh nop ReqDocumentLinkResolve $ documentLinkResolveHandler h
handlerMap _ h J.TextDocumentRename              = hh nop ReqRename $ renameHandler h
<<<<<<< HEAD
handlerMap _ h J.TextDocumentFoldingRanges       = hh nop ReqFoldingRange $ foldingRangeHandler h
handlerMap _ _ J.WindowProgressCancel            = helper progressCancelHandler
=======
handlerMap _ h J.TextDocumentFoldingRange        = hh nop ReqFoldingRange $ foldingRangeHandler h
>>>>>>> 2bf211ff
handlerMap _ _ (J.Misc x)   = helper f
  where f ::  TVar (LanguageContextData c) -> J.Value -> IO ()
        f tvarDat n = do
          let msg = "haskell-lsp:Got " ++ T.unpack x ++ " ignoring"
          logm (B.pack msg)

          ctx <- readTVarIO tvarDat

          captureFromClient (UnknownFromClientMessage n) (resCaptureFile ctx)

          sendErrorLog tvarDat (T.pack msg)

-- ---------------------------------------------------------------------

-- | Adapter from the normal handlers exposed to the library users and the
-- internal message loop
hh :: forall b c. (J.FromJSON b)
   => (VFS -> b -> IO VFS) -> (b -> FromClientMessage) -> Maybe (Handler b) -> TVar (LanguageContextData c) -> J.Value -> IO ()
hh getVfs wrapper mh tvarDat json = do
      case J.fromJSON json of
        J.Success req -> do
          ctx <- readTVarIO tvarDat
          vfs' <- getVfs (resVFS ctx) req
          atomically $ modifyTVar' tvarDat (\c -> c {resVFS = vfs'})

          captureFromClient (wrapper req) (resCaptureFile ctx)

          case mh of
            Just h -> h req
            Nothing -> do
              let msg = T.pack $ unwords ["haskell-lsp:no handler for.", show json]
              sendErrorLog tvarDat msg
        J.Error  err -> do
          let msg = T.pack $ unwords $ ["haskell-lsp:parse error.", show json, show err] ++ _ERR_MSG_URL
          sendErrorLog tvarDat msg

hc :: (Show c) => InitializeCallback c -> Maybe (Handler J.DidChangeConfigurationNotification)
   -> TVar (LanguageContextData c) -> J.Value -> IO ()
hc (c,_) mh tvarDat json = do
      -- logs $ "haskell-lsp:hc DidChangeConfigurationNotification entered"
      case J.fromJSON json of
        J.Success req -> do
          ctx <- readTVarIO tvarDat

          captureFromClient (NotDidChangeConfiguration req) (resCaptureFile ctx)

          case c req of
            Left err -> do
              let msg = T.pack $ unwords ["haskell-lsp:didChangeConfiguration error.", show req, show err]
              sendErrorLog tvarDat msg
            Right newConfig -> do
              -- logs $ "haskell-lsp:hc DidChangeConfigurationNotification got newConfig:" ++ show newConfig
              let ctx' = ctx { resConfig = Just newConfig }
              atomically $ modifyTVar' tvarDat (const ctx')
          case mh of
            Just h -> h req
            Nothing -> return ()
        J.Error  err -> do
          let msg = T.pack $ unwords $ ["haskell-lsp:parse error.", show json, show err] ++ _ERR_MSG_URL
          sendErrorLog tvarDat msg

-- | Updates the list of workspace folders and then delegates back to 'hh'
hwf :: Maybe (Handler J.DidChangeWorkspaceFoldersNotification) -> TVar (LanguageContextData c) -> J.Value -> IO ()
hwf h tvarDat json = do
  case J.fromJSON json :: J.Result J.DidChangeWorkspaceFoldersNotification of
    J.Success (J.NotificationMessage _ _ params) -> atomically $ do

      oldWfs <- resWorkspaceFolders <$> readTVar tvarDat
      let J.List toRemove = params ^. J.event . J.removed
          wfs0 = foldr L.delete oldWfs toRemove
          J.List toAdd = params ^. J.event . J.added
          wfs1 = wfs0 <> toAdd

      modifyTVar' tvarDat (\c -> c {resWorkspaceFolders = wfs1})
    _ -> return ()
  hh nop NotDidChangeWorkspaceFolders h tvarDat json

-- ---------------------------------------------------------------------

getVirtualFile :: TVar (LanguageContextData c) -> J.Uri -> IO (Maybe VirtualFile)
getVirtualFile tvarDat uri = Map.lookup uri . resVFS <$> readTVarIO tvarDat

-- ---------------------------------------------------------------------

getConfig :: TVar (LanguageContextData c) -> IO (Maybe c)
getConfig tvar = resConfig <$> readTVarIO tvar

-- ---------------------------------------------------------------------
-- |
--
--
_INITIAL_RESPONSE_SEQUENCE :: Int
_INITIAL_RESPONSE_SEQUENCE = 0


-- |
--
--
_SEP_WIN :: Char
_SEP_WIN = '\\'

-- |
--
--
_SEP_UNIX :: Char
_SEP_UNIX = '/'

-- |
--
--
_ERR_MSG_URL :: [String]
_ERR_MSG_URL = [ "`stack update` and install new haskell-lsp."
               , "Or check information on https://marketplace.visualstudio.com/items?itemName=xxxxxxxxxxxxxxx"
               ]


-- |
--
--
defaultLanguageContextData :: Handlers -> Options -> LspFuncs c -> TVar Int -> SendFunc -> Maybe FilePath -> LanguageContextData c
defaultLanguageContextData h o lf tv sf cf =
  LanguageContextData _INITIAL_RESPONSE_SEQUENCE h o sf mempty mempty mempty
                      Nothing tv lf cf mempty defaultProgressData

defaultProgressData :: ProgressData
defaultProgressData = ProgressData 0 Map.empty

-- ---------------------------------------------------------------------

handleMessage :: (Show c) => InitializeCallback c
              -> TVar (LanguageContextData c) -> BSL.ByteString -> BSL.ByteString -> IO ()
handleMessage dispatcherProc tvarDat contLenStr jsonStr = do
  {-
  Message Types we must handle are the following

  Request      | jsonrpc | id | method | params?
  Response     | jsonrpc | id |        |         | response? | error?
  Notification | jsonrpc |    | method | params?

  -}

  case J.eitherDecode jsonStr :: Either String J.Object of
    Left  err -> do
      let msg =  T.pack $ unwords [ "haskell-lsp:incoming message parse error.", lbs2str contLenStr, lbs2str jsonStr, show err]
              ++ L.intercalate "\n" ("" : "" : _ERR_MSG_URL)
              ++ "\n"
      sendErrorLog tvarDat msg

    Right o -> do

      case HM.lookup "method" o of
        Just cmd@(J.String s) -> case J.fromJSON cmd of
                                   J.Success m -> handle (J.Object o) m
                                   J.Error _ -> do
                                     let msg = T.pack $ unwords ["haskell-lsp:unknown message received:method='"
                                                                 ++ T.unpack s ++ "',", lbs2str contLenStr, lbs2str jsonStr]
                                     sendErrorLog tvarDat msg
        Just oops -> logs $ "haskell-lsp:got strange method param, ignoring:" ++ show oops
        Nothing -> do
          logs $ "haskell-lsp:Got reply message:" ++ show jsonStr
          handleResponse (J.Object o)

  where
    handleResponse json = do
      ctx <- readTVarIO tvarDat
      case responseHandler $ resHandlers ctx of
        Nothing -> sendErrorLog tvarDat $ T.pack $ "haskell-lsp: responseHandler is not defined, ignoring response " ++ lbs2str jsonStr
        Just h -> case J.fromJSON json of
          J.Success res -> h res
          J.Error err -> let msg = T.pack $ unwords $ ["haskell-lsp:response parse error.", lbs2str jsonStr, show err] ++ _ERR_MSG_URL
                           in sendErrorLog tvarDat msg
    -- capability based handlers
    handle json cmd = do
      ctx <- readTVarIO tvarDat
      let h = resHandlers ctx
      handlerMap dispatcherProc h cmd tvarDat json

-- ---------------------------------------------------------------------

makeResponseMessage :: J.RequestMessage J.ClientMethod req resp -> resp -> J.ResponseMessage resp
makeResponseMessage req result = J.ResponseMessage "2.0" (J.responseId $ req ^. J.id) (Just result) Nothing

makeResponseError :: J.LspIdRsp -> J.ResponseError -> J.ResponseMessage ()
makeResponseError origId err = J.ResponseMessage "2.0" origId Nothing (Just err)

-- ---------------------------------------------------------------------
-- |
--
sendEvent :: TVar (LanguageContextData c) -> FromServerMessage -> IO ()
sendEvent tvarCtx msg = sendResponse tvarCtx msg

-- |
--
sendResponse :: TVar (LanguageContextData c) -> FromServerMessage -> IO ()
sendResponse tvarCtx msg = do
  ctx <- readTVarIO tvarCtx
  resSendResponse ctx msg


-- ---------------------------------------------------------------------
-- |
--
--
sendErrorResponse :: TVar (LanguageContextData c) -> J.LspIdRsp -> Text -> IO ()
sendErrorResponse tv origId msg = sendErrorResponseS (sendEvent tv) origId J.InternalError msg

sendErrorResponseS ::  SendFunc -> J.LspIdRsp -> J.ErrorCode -> Text -> IO ()
sendErrorResponseS sf origId err msg = do
  sf $ RspError (J.ResponseMessage "2.0" origId Nothing
                  (Just $ J.ResponseError err msg Nothing) :: J.ErrorResponse)

sendErrorLog :: TVar (LanguageContextData c) -> Text -> IO ()
sendErrorLog tv msg = sendErrorLogS (sendEvent tv) msg

sendErrorLogS :: SendFunc -> Text -> IO ()
sendErrorLogS sf msg =
  sf $ NotLogMessage $ fmServerLogMessageNotification J.MtError msg

-- sendErrorShow :: String -> IO ()
-- sendErrorShow msg = sendErrorShowS sendEvent msg

sendErrorShowS :: SendFunc -> Text -> IO ()
sendErrorShowS sf msg =
  sf $ NotShowMessage $ fmServerShowMessageNotification J.MtError msg

-- ---------------------------------------------------------------------

defaultErrorHandlers :: (Show a) => TVar (LanguageContextData c) -> J.LspIdRsp -> a -> [E.Handler ()]
defaultErrorHandlers tvarDat origId req = [ E.Handler someExcept ]
  where
    someExcept (e :: E.SomeException) = do
      let msg = T.pack $ unwords ["request error.", show req, show e]
      sendErrorResponse tvarDat origId msg
      sendErrorLog tvarDat msg


-- |=====================================================================
--
-- Handlers

-- |
--
initializeRequestHandler' :: (Show c) => InitializeCallback c
                         -> Maybe (Handler J.InitializeRequest)
                         -> TVar (LanguageContextData c)
                         -> J.InitializeRequest
                         -> IO ()
initializeRequestHandler' (_configHandler,dispatcherProc) mHandler tvarCtx req@(J.RequestMessage _ origId _ params) =
  flip E.catches (defaultErrorHandlers tvarCtx (J.responseId origId) req) $ do

    case mHandler of
      Just handler -> handler req
      Nothing -> return ()

    let wfs = case params ^. J.workspaceFolders of
                Just (J.List xs) -> xs
                Nothing -> []

    atomically $ modifyTVar' tvarCtx (\c -> c { resWorkspaceFolders = wfs })

    ctx0 <- readTVarIO tvarCtx

    -- capture initialize request
    captureFromClient (ReqInitialize req) (resCaptureFile ctx0)

    let rootDir = getFirst $ foldMap First [ params ^. J.rootUri  >>= J.uriToFilePath
                                           , params ^. J.rootPath <&> T.unpack ]

    case rootDir of
      Nothing -> return ()
      Just dir -> do
        logs $ "haskell-lsp:initializeRequestHandler: setting current dir to project root:" ++ dir
        unless (null dir) $ setCurrentDirectory dir

    let
      getCapabilities :: J.InitializeParams -> C.ClientCapabilities
      getCapabilities (J.InitializeParams _ _ _ _ c _ _) = c
      getLspId tvId = atomically $ do
        cid <- readTVar tvId
        modifyTVar' tvId (+1)
        return $ J.IdInt cid

      clientSupportsWfs = fromMaybe False $ do
        let (C.ClientCapabilities mw _ _ _) = params ^. J.capabilities
        (C.WorkspaceClientCapabilities _ _ _ _ _ _ mwf _) <- mw
        mwf
      getWfs tvc
        | clientSupportsWfs = atomically $ Just . resWorkspaceFolders <$> readTVar tvc
        | otherwise = return Nothing

      clientSupportsProgress = fromMaybe False $ do
        let (C.ClientCapabilities _ _ wc _) = params ^. J.capabilities
        (C.WindowClientCapabilities mProgress) <- wc
        mProgress

      storeProgress :: Text -> Async a -> IO ()
      storeProgress n a = atomically $ do
        pd <- resProgressData <$> readTVar tvarCtx
        let pc = progressCancel pd
            pc' = Map.insert n (cancelWith a ProgressCancelledException) pc
        modifyTVar tvarCtx (\ctx -> ctx { resProgressData = pd { progressCancel = pc' }})

      -- Get a new id for the progress session and make a new one
      getNewProgressId :: IO Text
      getNewProgressId = fmap (T.pack . show) $ liftIO $ atomically $ do
        pd <- resProgressData <$> readTVar tvarCtx
        let x = progressNextId pd
        modifyTVar tvarCtx (\ctx -> ctx { resProgressData = pd { progressNextId = x + 1 }})
        return x
<<<<<<< HEAD

      withProgressBase :: Bool -> (Text -> ProgressCancellable
                    -> ((Progress -> IO ()) -> IO a) -> IO a)
      withProgressBase indefinite title cancellable f
=======
      
      withProgress' :: (forall m. MonadIO m => Text -> ((Progress -> IO ()) -> m a) -> m a)
      withProgress' title f
>>>>>>> 2bf211ff
        | clientSupportsProgress = do
          sf <- liftIO $ resSendResponse <$> readTVarIO tvarCtx

          progId <- getNewProgressId

          let initialPercentage
                | indefinite = Nothing
                | otherwise = (Just 0)
              cancellable' = case cancellable of
                              Cancellable -> True
                              NotCancellable -> False

          -- Send initial notification
          liftIO $ sf $ NotProgressStart $ fmServerProgressStartNotification $
            J.ProgressStartParams progId title (Just cancellable')
              Nothing initialPercentage

          aid <- async $ f (updater progId sf)
          storeProgress progId aid
          res <- wait aid

          -- Send done notification
          liftIO $ sf $ NotProgressDone $ fmServerProgressDoneNotification $
            J.ProgressDoneParams progId

          return res
        | otherwise = f (const $ return ())
          where updater progId sf (Progress percentage msg) =
                  sf $ NotProgressReport $ fmServerProgressReportNotification $
                    J.ProgressReportParams progId msg percentage

      withProgress' :: Text -> ProgressCancellable -> ((Progress -> IO ()) -> IO a) -> IO a
      withProgress' = withProgressBase False

      withIndefiniteProgress' :: Text -> ProgressCancellable -> IO a -> IO a
      withIndefiniteProgress' title cancellable f =
        withProgressBase True title cancellable (const f)

    -- Launch the given process once the project root directory has been set
    let lspFuncs = LspFuncs (getCapabilities params)
                            (getConfig tvarCtx)
                            (resSendResponse ctx0)
                            (getVirtualFile tvarCtx)
                            (publishDiagnostics tvarCtx)
                            (flushDiagnosticsBySource tvarCtx)
                            (getLspId $ resLspId ctx0)
                            rootDir
                            (getWfs tvarCtx)
                            withProgress'
                            withIndefiniteProgress'
    let ctx = ctx0 { resLspFuncs = lspFuncs }
    atomically $ writeTVar tvarCtx ctx

    initializationResult <- dispatcherProc lspFuncs

    case initializationResult of
      Just errResp -> do
        sendResponse tvarCtx $ RspError $ makeResponseError (J.responseId origId) errResp

      Nothing -> do

        let
          h = resHandlers ctx
          o = resOptions  ctx

          supported (Just _) = Just True
          supported Nothing   = Nothing

          -- If a dynamic setting is provided use it, else set a
          -- static True if there is a handler.
          static (Just d) _ = Just d
          static _ (Just _) = Just (J.GotoOptionsStatic True)
          static _ Nothing  = Nothing

          sync = case textDocumentSync o of
                  Just x -> Just (J.TDSOptions x)
                  Nothing -> Nothing

          workspace = J.WorkspaceOptions workspaceFolder
          workspaceFolder = case didChangeWorkspaceFoldersNotificationHandler h of
            Just _ -> Just $
              -- sign up to receive notifications
              J.WorkspaceFolderOptions (Just True) (Just (J.WorkspaceFolderChangeNotificationsBool True))
            Nothing -> Nothing

          capa =
            J.InitializeResponseCapabilitiesInner
              { J._textDocumentSync                 = sync
              , J._hoverProvider                    = supported (hoverHandler h)
              , J._completionProvider               = completionProvider o
              , J._signatureHelpProvider            = signatureHelpProvider o
              , J._definitionProvider               = supported (definitionHandler h)
              , J._typeDefinitionProvider           = static (typeDefinitionProvider o) (typeDefinitionHandler h)
              , J._implementationProvider           = implementationProvider o
              , J._referencesProvider               = supported (referencesHandler h)
              , J._documentHighlightProvider        = supported (documentHighlightHandler h)
              , J._documentSymbolProvider           = supported (documentSymbolHandler h)
              , J._workspaceSymbolProvider          = supported (workspaceSymbolHandler h)
              , J._codeActionProvider               = supported (codeActionHandler h)
              , J._codeLensProvider                 = codeLensProvider o
              , J._documentFormattingProvider       = supported (documentFormattingHandler h)
              , J._documentRangeFormattingProvider  = supported (documentRangeFormattingHandler h)
              , J._documentOnTypeFormattingProvider = documentOnTypeFormattingProvider o
              , J._renameProvider                   = supported (renameHandler h)
              , J._documentLinkProvider             = documentLinkProvider o
              , J._colorProvider                    = colorProvider o
              , J._foldingRangeProvider             = foldingRangeProvider o
              , J._executeCommandProvider           = executeCommandProvider o
              , J._workspace                        = Just workspace
              -- TODO: Add something for experimental
              , J._experimental                     = Nothing :: Maybe J.Value
              }

          -- TODO: wrap this up into a fn to create a response message
          res  = J.ResponseMessage "2.0" (J.responseId origId) (Just $ J.InitializeResponseCapabilities capa) Nothing

        sendResponse tvarCtx $ RspInitialize res

progressCancelHandler :: TVar (LanguageContextData c) -> J.ProgressCancelParams -> IO ()
progressCancelHandler tvarCtx (J.ProgressCancelParams tid) = do
  mact <- Map.lookup tid . progressCancel . resProgressData <$> readTVarIO tvarCtx
  case mact of
    Nothing -> return ()
    Just cancelAction -> cancelAction


-- |
--
shutdownRequestHandler :: TVar (LanguageContextData c) -> J.ShutdownRequest -> IO ()
shutdownRequestHandler tvarCtx req@(J.RequestMessage _ origId _ _) =
  flip E.catches (defaultErrorHandlers tvarCtx (J.responseId origId) req) $ do
  let res  = makeResponseMessage req "ok"

  sendResponse tvarCtx $ RspShutdown res

-- ---------------------------------------------------------------------

-- | Take the new diagnostics, update the stored diagnostics for the given file
-- and version, and publish the total to the client.
publishDiagnostics :: TVar (LanguageContextData c) -> PublishDiagnosticsFunc
publishDiagnostics tvarDat maxDiagnosticCount uri version diags = do
  ctx <- readTVarIO tvarDat
  let ds = updateDiagnostics (resDiagnostics ctx) uri version diags
  atomically $ writeTVar tvarDat $ ctx{resDiagnostics = ds}
  let mdp = getDiagnosticParamsFor maxDiagnosticCount ds uri
  case mdp of
    Nothing -> return ()
    Just params -> do
      resSendResponse ctx $ NotPublishDiagnostics
        $ J.NotificationMessage "2.0" J.TextDocumentPublishDiagnostics params

-- ---------------------------------------------------------------------

-- | Take the new diagnostics, update the stored diagnostics for the given file
-- and version, and publish the total to the client.
flushDiagnosticsBySource :: TVar (LanguageContextData c) -> FlushDiagnosticsBySourceFunc
flushDiagnosticsBySource tvarDat maxDiagnosticCount msource = do
  -- logs $ "haskell-lsp:flushDiagnosticsBySource:source=" ++ show source
  ctx <- readTVarIO tvarDat
  let ds = flushBySource (resDiagnostics ctx) msource
  atomically $ writeTVar tvarDat $ ctx {resDiagnostics = ds}
  -- Send the updated diagnostics to the client
  forM_ (Map.keys ds) $ \uri -> do
    -- logs $ "haskell-lsp:flushDiagnosticsBySource:uri=" ++ show uri
    let mdp = getDiagnosticParamsFor maxDiagnosticCount ds uri
    case mdp of
      Nothing -> return ()
      Just params -> do
        resSendResponse ctx $ NotPublishDiagnostics
          $ J.NotificationMessage "2.0" J.TextDocumentPublishDiagnostics params

-- |=====================================================================
--
--  utility


-- |
--  Logger
--
setupLogger :: Maybe FilePath -> [String] -> Priority -> IO ()
setupLogger mLogFile extraLogNames level = do

  logStream <- case mLogFile of
    Just logFile -> openFile logFile AppendMode
    Nothing      -> return stderr
  hSetEncoding logStream utf8

  logH <- LHS.streamHandler logStream level

  let logHandle  = logH {LHS.closeFunc = hClose}
      logFormat  = L.tfLogFormatter _LOG_FORMAT_DATE _LOG_FORMAT
      logHandler = LH.setFormatter logHandle logFormat

  L.updateGlobalLogger L.rootLoggerName $ L.setHandlers ([] :: [LHS.GenericHandler Handle])
  L.updateGlobalLogger _LOG_NAME $ L.setHandlers [logHandler]
  L.updateGlobalLogger _LOG_NAME $ L.setLevel level

  -- Also route the additional log names to the same log
  forM_ extraLogNames $ \logName -> do
    L.updateGlobalLogger logName $ L.setHandlers [logHandler]
    L.updateGlobalLogger logName $ L.setLevel level


-- ---------------------------------------------------------------------

-- | The changes in a workspace edit should be applied from the end of the file
-- toward the start. Sort them into this order.
reverseSortEdit :: J.WorkspaceEdit -> J.WorkspaceEdit
reverseSortEdit (J.WorkspaceEdit cs dcs) = J.WorkspaceEdit cs' dcs'
  where
    cs' :: Maybe J.WorkspaceEditMap
    cs' = (fmap . fmap ) sortTextEdits cs

    dcs' :: Maybe (J.List J.TextDocumentEdit)
    dcs' = (fmap . fmap ) sortTextDocumentEdits dcs

    sortTextEdits :: J.List J.TextEdit -> J.List J.TextEdit
    sortTextEdits (J.List edits) = J.List (L.sortBy down edits)

    sortTextDocumentEdits :: J.TextDocumentEdit -> J.TextDocumentEdit
    sortTextDocumentEdits (J.TextDocumentEdit td (J.List edits)) = J.TextDocumentEdit td (J.List edits')
      where
        edits' = L.sortBy down edits

    down (J.TextEdit r1 _) (J.TextEdit r2 _) = r2 `compare` r1<|MERGE_RESOLUTION|>--- conflicted
+++ resolved
@@ -155,12 +155,8 @@
     , getNextReqId                 :: !(IO J.LspId)
     , rootPath                     :: !(Maybe FilePath)
     , getWorkspaceFolders          :: !(IO (Maybe [J.WorkspaceFolder]))
-<<<<<<< HEAD
     , withProgress                 :: !(forall a . Text -> ProgressCancellable
                                         -> ((Progress -> IO ()) -> IO a) -> IO a)
-=======
-    , withProgress                 :: !(forall m a. MonadIO m => Text -> ((Progress -> IO ()) -> m a) -> m a)
->>>>>>> 2bf211ff
       -- ^ Wrapper for reporting progress to the client during a long running
       -- task.
       -- 'withProgress' @title cancellable f@ starts a new progress reporting
@@ -331,12 +327,8 @@
 handlerMap _ h J.TextDocumentDocumentLink        = hh nop ReqDocumentLink $ documentLinkHandler h
 handlerMap _ h J.DocumentLinkResolve             = hh nop ReqDocumentLinkResolve $ documentLinkResolveHandler h
 handlerMap _ h J.TextDocumentRename              = hh nop ReqRename $ renameHandler h
-<<<<<<< HEAD
-handlerMap _ h J.TextDocumentFoldingRanges       = hh nop ReqFoldingRange $ foldingRangeHandler h
+handlerMap _ h J.TextDocumentFoldingRange        = hh nop ReqFoldingRange $ foldingRangeHandler h
 handlerMap _ _ J.WindowProgressCancel            = helper progressCancelHandler
-=======
-handlerMap _ h J.TextDocumentFoldingRange        = hh nop ReqFoldingRange $ foldingRangeHandler h
->>>>>>> 2bf211ff
 handlerMap _ _ (J.Misc x)   = helper f
   where f ::  TVar (LanguageContextData c) -> J.Value -> IO ()
         f tvarDat n = do
@@ -646,16 +638,10 @@
         let x = progressNextId pd
         modifyTVar tvarCtx (\ctx -> ctx { resProgressData = pd { progressNextId = x + 1 }})
         return x
-<<<<<<< HEAD
 
       withProgressBase :: Bool -> (Text -> ProgressCancellable
                     -> ((Progress -> IO ()) -> IO a) -> IO a)
       withProgressBase indefinite title cancellable f
-=======
-      
-      withProgress' :: (forall m. MonadIO m => Text -> ((Progress -> IO ()) -> m a) -> m a)
-      withProgress' title f
->>>>>>> 2bf211ff
         | clientSupportsProgress = do
           sf <- liftIO $ resSendResponse <$> readTVarIO tvarCtx
 
@@ -663,7 +649,7 @@
 
           let initialPercentage
                 | indefinite = Nothing
-                | otherwise = (Just 0)
+                | otherwise = Just 0
               cancellable' = case cancellable of
                               Cancellable -> True
                               NotCancellable -> False
