--- conflicted
+++ resolved
@@ -30,7 +30,6 @@
   ) where
 
 import           Control.Concurrent.Async
-import           Control.Concurrent.MVar
 import           Control.Concurrent.STM
 import qualified Control.Exception as E
 import           Control.Monad
@@ -82,11 +81,7 @@
   , resHandlers            :: !Handlers
   , resOptions             :: !Options
   , resSendResponse        :: !SendFunc
-  , resVFS                 :: !(MVar VFSData)
-    -- ^ The 'VFSData' stored in 'resVFS' is protected by an 'MVar' to
-  -- synchronise access between the Core main loop and LSP server code
-  -- that may be asking for a given 'VirtualFile' to be persisted to a
-  -- temporary file at any time.
+  , resVFS                 :: !VFSData
   , resDiagnostics         :: !DiagnosticStore
   , resConfig              :: !(Maybe config)
   , resLspId               :: !(TVar Int)
@@ -414,10 +409,9 @@
         J.Success req -> do
           case mVfs of
             Just modifyVfs -> do
-              ls <- modifyVFSData tvarDat $ \(VFSData vfs rm) -> do
-                let (vfs',ls) = modifyVfs vfs req
-                return (VFSData vfs' rm,ls)
-              mapM_ logs ls
+              join $ atomically $ modifyVFSData tvarDat $ \(VFSData vfs rm) ->
+                let (vfs', ls) = modifyVfs vfs req
+                in (VFSData vfs' rm, mapM_ logs ls)
             Nothing -> return ()
 
           ctx <- readTVarIO tvarDat
@@ -517,38 +511,28 @@
 
 -- ---------------------------------------------------------------------
 
-modifyVFSData :: TVar (LanguageContextData config) -> (VFSData -> IO (VFSData, a)) -> IO a
+modifyVFSData :: TVar (LanguageContextData config) -> (VFSData -> (VFSData, a)) -> STM a
 modifyVFSData tvarDat f = do
-  st <- readTVarIO tvarDat
-  modifyMVar (resVFS st) $! \vd -> f vd
-
-withVFSData :: TVar (LanguageContextData config) -> (VFSData -> IO a) -> IO a
-withVFSData tvarDat f = do
-  st <- readTVarIO tvarDat
-  withMVar (resVFS st) $! \vd -> f vd
+  (vfs', a) <- f . resVFS <$> readTVar tvarDat
+  modifyTVar tvarDat $ \vd -> vd { resVFS = vfs' }
+  return a
 
 -- ---------------------------------------------------------------------
 
 -- | Return the 'VirtualFile' associated with a given 'NormalizedUri', if there is one.
 getVirtualFile :: TVar (LanguageContextData config) -> J.NormalizedUri -> IO (Maybe VirtualFile)
-<<<<<<< HEAD
-getVirtualFile tvarDat uri = Map.lookup uri . vfsMap . resVFS <$> readTVarIO tvarDat
-
-=======
-getVirtualFile tvarDat uri =
-  withVFSData tvarDat $ \(VFSData vfs _revMap) -> return (Map.lookup uri vfs)
->>>>>>> dd551b97
+getVirtualFile tvarDat uri = Map.lookup uri . vfsMap . vfs . resVFS <$> readTVarIO tvarDat
 
 -- | Dump the current text for a given VFS file to a temporary file,
 -- and return the path to the file.
 persistVirtualFile :: TVar (LanguageContextData config) -> J.NormalizedUri -> IO FilePath
-<<<<<<< HEAD
 persistVirtualFile tvarDat uri = join $ atomically $ do
   st <- readTVar tvarDat
-  let vfs = resVFS st
-      revMap = reverseMap st
-
-  let (fn, write) = persistFileVFS vfs uri
+  let vfs_data = resVFS st
+      cur_vfs = vfs vfs_data
+      revMap = reverseMap vfs_data
+
+  let (fn, write) = persistFileVFS cur_vfs uri
   let revMap' =
         -- TODO: Does the VFS make sense for URIs which are not files?
         -- The reverse map should perhaps be (FilePath -> URI)
@@ -556,23 +540,8 @@
           Just uri_fp -> Map.insert fn uri_fp revMap
           Nothing -> revMap
 
-  modifyTVar' tvarDat (\d -> d { reverseMap = revMap' })
+  modifyVFSData tvarDat (\d -> (d { reverseMap = revMap' }, ()))
   return (fn <$ write)
-=======
-persistVirtualFile tvarDat uri = do
-  st <- readTVarIO tvarDat
-  fn <- modifyMVar (resVFS st) $ \(VFSData vfs revMap) -> do
-    (fn, new_vfs) <- persistFileVFS vfs uri
-    let revMap' =
-          -- TODO: Does the VFS make sense for URIs which are not files?
-          -- The reverse map should perhaps be (FilePath -> URI)
-          case J.uriToFilePath (J.fromNormalizedUri uri) of
-            Just uri_fp -> Map.insert fn uri_fp revMap
-            Nothing -> revMap
-    return ((VFSData new_vfs revMap'), fn)
-
-  return fn
->>>>>>> dd551b97
 
 -- TODO: should this function return a URI?
 -- | If the contents of a VFS has been dumped to a temporary file, map
@@ -580,8 +549,8 @@
 reverseFileMap :: TVar (LanguageContextData config)
                -> IO (FilePath -> FilePath)
 reverseFileMap tvarDat = do
-  withVFSData tvarDat $ \(VFSData _vfs revMap) -> do
-    let f fp = fromMaybe fp $ Map.lookup fp revMap
+    vfs <- resVFS <$> readTVarIO tvarDat
+    let f fp = fromMaybe fp . Map.lookup fp . reverseMap $ vfs
     return f
 
 -- ---------------------------------------------------------------------
@@ -621,15 +590,9 @@
 -- |
 --
 --
-<<<<<<< HEAD
 defaultLanguageContextData :: Handlers -> Options -> LspFuncs config -> TVar Int -> SendFunc -> Maybe FilePath -> VFS -> LanguageContextData config
 defaultLanguageContextData h o lf tv sf cf vfs =
-  LanguageContextData _INITIAL_RESPONSE_SEQUENCE h o sf vfs mempty mempty
-=======
-defaultLanguageContextData :: Handlers -> Options -> LspFuncs config -> TVar Int -> SendFunc -> MVar VFSData ->  Maybe FilePath -> LanguageContextData config
-defaultLanguageContextData h o lf tv sf mv cf =
-  LanguageContextData _INITIAL_RESPONSE_SEQUENCE h o sf mv mempty
->>>>>>> dd551b97
+  LanguageContextData _INITIAL_RESPONSE_SEQUENCE h o sf (VFSData vfs mempty) mempty
                       Nothing tv lf cf mempty defaultProgressData
 
 defaultProgressData :: ProgressData
@@ -953,7 +916,6 @@
           J.CompletionOptions
             (Just $ isJust $ completionResolveHandler h)
             (map singleton <$> completionTriggerCharacters o)
-            (map singleton <$> completionAllCommitCharacters o)
       | otherwise = Nothing
 
     clientSupportsCodeActionKinds = isJust $
@@ -969,13 +931,12 @@
       | isJust $ signatureHelpHandler h = Just $
           J.SignatureHelpOptions
             (map singleton <$> signatureHelpTriggerCharacters o)
-            (map singleton <$> signatureHelpRetriggerCharacters o)
       | otherwise = Nothing
 
     documentOnTypeFormattingProvider
       | isJust $ documentOnTypeFormattingHandler h
       , Just (first :| rest) <- documentOnTypeFormattingTriggerCharacters o = Just $
-          J.DocumentOnTypeFormattingOptions (T.pack [first]) (Just (map (T.pack . singleton) rest))
+          J.DocumentOnTypeFormattingOptions (T.pack [first]) (Just (map singleton rest))
       | isJust $ documentOnTypeFormattingHandler h
       , Nothing <- documentOnTypeFormattingTriggerCharacters o =
           error "documentOnTypeFormattingTriggerCharacters needs to be set if a documentOnTypeFormattingHandler is set"
