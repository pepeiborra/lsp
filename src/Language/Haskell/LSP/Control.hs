{-# LANGUAGE CPP                 #-}
{-# LANGUAGE GADTs               #-}
{-# LANGUAGE MultiWayIf          #-}
{-# LANGUAGE BinaryLiterals      #-}
{-# LANGUAGE OverloadedStrings   #-}
{-# LANGUAGE ScopedTypeVariables #-}

module Language.Haskell.LSP.Control
  (
    run
  , runWithHandles
  ) where

import           Control.Concurrent
import           Control.Concurrent.STM.TChan
import           Control.Concurrent.STM.TVar
import           Control.Monad
import           Control.Monad.STM
import qualified Data.Aeson as J
import qualified Data.Attoparsec.ByteString as Attoparsec
import Data.Attoparsec.ByteString.Char8
import qualified Data.ByteString as BS
import Data.ByteString.Builder.Extra (defaultChunkSize)
import qualified Data.ByteString.Lazy as BSL
import qualified Data.ByteString.Lazy.Char8 as B
import           Data.Time.Clock
import           Data.Time.Format
#if __GLASGOW_HASKELL__ < 804
import           Data.Monoid
#endif
import           Language.Haskell.LSP.Capture
import qualified Language.Haskell.LSP.Core as Core
<<<<<<< HEAD
=======
import           Language.Haskell.LSP.Messages
import           Language.Haskell.LSP.VFS
>>>>>>> 5497e9fc
import           Language.Haskell.LSP.Utility
import           System.IO
import           System.FilePath

-- ---------------------------------------------------------------------

-- | Convenience function for 'runWithHandles stdin stdout'.
run :: (Show configs) => Core.InitializeCallbacks configs
                -- ^ function to be called once initialize has
                -- been received from the client. Further message
                -- processing will start only after this returns.
    -> Core.Handlers
    -> Core.Options
    -> Maybe FilePath
    -- ^ File to capture the session to.
    -> IO Int
run = runWithHandles stdin stdout

-- | Starts listening and sending requests and responses
-- at the specified handles.
runWithHandles :: (Show config) =>
       Handle
    -- ^ Handle to read client input from.
    -> Handle
    -- ^ Handle to write output to.
    -> Core.InitializeCallbacks config
    -> Core.Handlers
    -> Core.Options
    -> Maybe FilePath
    -> IO Int         -- exit code
runWithHandles hin hout initializeCallbacks h o captureFp = do

  logm $ B.pack "\n\n\n\n\nhaskell-lsp:Starting up server ..."
  hSetBuffering hin NoBuffering
  hSetEncoding  hin utf8

  hSetBuffering hout NoBuffering
  hSetEncoding  hout utf8

  timestamp <- formatTime defaultTimeLocale (iso8601DateFormat (Just "%H-%M-%S")) <$> getCurrentTime
  let timestampCaptureFp = fmap (\f -> dropExtension f ++ timestamp ++ takeExtension f)
                                captureFp

  cout <- atomically newTChan :: IO (TChan J.Value)
  _rhpid <- forkIO $ sendServer cout hout timestampCaptureFp


  let sendFunc :: Core.SendFunc
      sendFunc msg = atomically $ writeTChan cout $ J.toJSON msg
  let lf = error "LifeCycle error, ClientCapabilities not set yet via initialize maessage"

  tvarId <- atomically $ newTVar 0
  initVFS $ \vfs -> do
    tvarDat <- atomically $ newTVar $ Core.defaultLanguageContextData h o lf tvarId sendFunc timestampCaptureFp vfs

    ioLoop hin initializeCallbacks tvarDat

  return 1


-- ---------------------------------------------------------------------

ioLoop :: (Show config) => Handle
                   -> Core.InitializeCallbacks config
                   -> TVar (Core.LanguageContextData config)
                   -> IO ()
ioLoop hin dispatcherProc tvarDat =
  go (parse parser "")
  where
    go :: Result BS.ByteString -> IO ()
    go (Fail _ ctxs err) = logm $ B.pack
      "\nhaskell-lsp: Failed to parse message header:\n" <> B.intercalate " > " (map str2lbs ctxs) <> ": " <>
      str2lbs err <> "\n exiting 1 ...\n"
    go (Partial c) = do
      bs <- BS.hGetSome hin defaultChunkSize
      if BS.null bs
        then logm $ B.pack "\nhaskell-lsp:Got EOF, exiting 1 ...\n"
        else go (c bs)
    go (Done remainder msg) = do
      logm $ B.pack "---> " <> BSL.fromStrict msg
      Core.handleMessage dispatcherProc tvarDat (BSL.fromStrict msg)
      go (parse parser remainder)
    parser = do
      _ <- string "Content-Length: "
      len <- decimal
      _ <- string _TWO_CRLF
      Attoparsec.take len

-- ---------------------------------------------------------------------

-- | Simple server to make sure all output is serialised
sendServer :: TChan J.Value -> Handle -> Maybe FilePath -> IO ()
sendServer msgChan clientH captureFp =
  forever $ do
    msg <- atomically $ readTChan msgChan

    -- We need to make sure we only send over the content of the message,
    -- and no other tags/wrapper stuff
    let str = J.encode msg

    let out = BSL.concat
                 [ str2lbs $ "Content-Length: " ++ show (BSL.length str)
                 , BSL.fromStrict _TWO_CRLF
                 , str ]

    BSL.hPut clientH out
    hFlush clientH
    logm $ B.pack "<--2--" <> str

    captureFromServer msg captureFp

-- |
--
--
_TWO_CRLF :: BS.ByteString
_TWO_CRLF = "\r\n\r\n"

<|MERGE_RESOLUTION|>--- conflicted
+++ resolved
@@ -30,11 +30,8 @@
 #endif
 import           Language.Haskell.LSP.Capture
 import qualified Language.Haskell.LSP.Core as Core
-<<<<<<< HEAD
-=======
 import           Language.Haskell.LSP.Messages
 import           Language.Haskell.LSP.VFS
->>>>>>> 5497e9fc
 import           Language.Haskell.LSP.Utility
 import           System.IO
 import           System.FilePath
