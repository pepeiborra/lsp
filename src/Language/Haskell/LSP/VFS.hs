--- conflicted
+++ resolved
@@ -51,12 +51,8 @@
 data VirtualFile =
   VirtualFile {
       _version :: Int
-<<<<<<< HEAD
-    , _text    :: Yi.YiString
+    , _text    :: Rope
     , _tmp_file :: Maybe FilePath
-=======
-    , _text    :: Rope
->>>>>>> ec25c6db
     } deriving (Show)
 
 type VFS = Map.Map J.Uri VirtualFile
@@ -67,11 +63,7 @@
 openVFS vfs (J.NotificationMessage _ _ params) = do
   let J.DidOpenTextDocumentParams
          (J.TextDocumentItem uri _ version text) = params
-<<<<<<< HEAD
-  return $ Map.insert uri (VirtualFile version (Yi.fromText text) Nothing) vfs
-=======
-  return $ Map.insert uri (VirtualFile version (Rope.fromText text)) vfs
->>>>>>> ec25c6db
+  return $ Map.insert uri (VirtualFile version (Rope.fromText text) Nothing) vfs
 
 -- ---------------------------------------------------------------------
 
@@ -131,7 +123,7 @@
       case tfile of
         Just tfn -> return (tfn, vfs)
         Nothing  -> do
-          fn <- writeSystemTempFile "VFS.hs" (Yi.toString txt)
+          fn <- writeSystemTempFile "VFS.hs" (Rope.toString txt)
           return (fn, Map.insert uri (VirtualFile v txt (Just fn)) vfs)
 
 -- ---------------------------------------------------------------------
