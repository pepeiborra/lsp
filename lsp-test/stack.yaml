resolver: lts-12.17
packages:
<<<<<<< HEAD
  - .
=======
  - .

extra-deps:
  - haskell-lsp-0.8.0.1
  - haskell-lsp-types-0.8.0.1
>>>>>>> 536bbffd
<|MERGE_RESOLUTION|>--- conflicted
+++ resolved
@@ -1,11 +1,7 @@
 resolver: lts-12.17
 packages:
-<<<<<<< HEAD
-  - .
-=======
   - .
 
 extra-deps:
   - haskell-lsp-0.8.0.1
-  - haskell-lsp-types-0.8.0.1
->>>>>>> 536bbffd
+  - haskell-lsp-types-0.8.0.1