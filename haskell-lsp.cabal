name:                haskell-lsp
version:             0.11.0.0
synopsis:            Haskell library for the Microsoft Language Server Protocol

description:         An implementation of the types, and basic message server to
                     allow language implementors to support the Language Server
                     Protocol for their specific language.
                     .
                     An example of this is for Haskell via the Haskell IDE
                     Engine, at https://github.com//haskell-ide-engine

homepage:            https://github.com/alanz/haskell-lsp
license:             MIT
license-file:        LICENSE
author:              Alan Zimmerman
maintainer:          alan.zimm@gmail.com
copyright:           Alan Zimmerman, 2016-2018
category:            Development
build-type:          Simple
extra-source-files:  ChangeLog.md, README.md
cabal-version:       1.22

library
  reexported-modules:  Language.Haskell.LSP.Types
                     , Language.Haskell.LSP.Types.Capabilities
                     , Language.Haskell.LSP.Types.Lens
  exposed-modules:     Language.Haskell.LSP.Capture
                     , Language.Haskell.LSP.Constant
                     , Language.Haskell.LSP.Core
                     , Language.Haskell.LSP.Control
                     , Language.Haskell.LSP.Diagnostics
                     , Language.Haskell.LSP.Messages
                     , Language.Haskell.LSP.Utility
                     , Language.Haskell.LSP.VFS
  -- other-modules:
 -- other-extensions:
  ghc-options:         -Wall
  build-depends:       base >=4.9 && <4.13
                     , async
                     , aeson >=1.0.0.0
                     , bytestring
                     , containers
                     , directory
                     , data-default
                     , filepath
                     , hslogger
                     , hashable
                     , haskell-lsp-types == 0.11.*
                     , lens >= 4.15.2
                     , mtl
                     , network-uri
                     , parsec
                     , rope-utf16-splay >= 0.2
                     , sorted-list == 0.2.1.*
                     , stm
                     , text
                     , time
                     , unordered-containers
  hs-source-dirs:      src
  default-language:    Haskell2010

executable lsp-hello
  main-is:             Main.hs
  hs-source-dirs:      example
                       -- src
  default-language:    Haskell2010
  ghc-options:         -Wall

  build-depends:       base >=4.9 && <4.13
                     , aeson
                     , bytestring
                     , containers
                     , directory
                     , data-default
                     , filepath
                     , hslogger
                     , lens >= 4.15.2
                     , mtl
                     , network-uri
                     , parsec
                     , rope-utf16-splay >= 0.2
                     , stm
                     , text
                     , time
                     , transformers
                     , unordered-containers
                     , vector
                     -- the package library. Comment this out if you want repl changes to propagate
                     , haskell-lsp

test-suite haskell-lsp-test
  type:                exitcode-stdio-1.0
  -- hs-source-dirs:      test src
  hs-source-dirs:      test
  main-is:             Main.hs
  other-modules:       Spec
                       CapabilitiesSpec
                       JsonSpec
                       DiagnosticsSpec
                       MethodSpec
                       ServerCapabilitiesSpec
                       TypesSpec
                       URIFilePathSpec
                       VspSpec
                       WorkspaceEditSpec
                       WorkspaceFoldersSpec
  build-depends:       base
                     , QuickCheck
                     , aeson
                     , bytestring
                     , containers
                     , data-default
                     , directory
                     , filepath
                     , hashable
                     , haskell-lsp
                     , hspec
                     -- , hspec-jenkins
                     , lens >= 4.15.2
                     , network-uri
<<<<<<< HEAD
                     , quickcheck-instances
                     , sorted-list == 0.2.1.*
=======
                     , rope-utf16-splay >= 0.2
                     , sorted-list == 0.2.1.*
                     , haskell-lsp
                     , text
>>>>>>> 5fd2f494
                     , stm
                     , text
                     , yi-rope
  build-tool-depends:  hspec-discover:hspec-discover
  ghc-options:         -threaded -rtsopts -with-rtsopts=-N -Wall
  default-language:    Haskell2010

source-repository head
  type:     git
  location: https://github.com/alanz/haskell-lsp<|MERGE_RESOLUTION|>--- conflicted
+++ resolved
@@ -118,18 +118,11 @@
                      -- , hspec-jenkins
                      , lens >= 4.15.2
                      , network-uri
-<<<<<<< HEAD
                      , quickcheck-instances
-                     , sorted-list == 0.2.1.*
-=======
                      , rope-utf16-splay >= 0.2
                      , sorted-list == 0.2.1.*
-                     , haskell-lsp
-                     , text
->>>>>>> 5fd2f494
                      , stm
                      , text
-                     , yi-rope
   build-tool-depends:  hspec-discover:hspec-discover
   ghc-options:         -threaded -rtsopts -with-rtsopts=-N -Wall
   default-language:    Haskell2010
