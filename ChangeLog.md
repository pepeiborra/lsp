# Revision history for haskell-lsp

## 0.5.0.0  -- 2018-xx-xx

* Update Command.arguments to match specification
* Update ClientCapabilities to v3.10
* Add MarkupContent
* Add new CompletionKinds
<<<<<<< HEAD
* Add new DocumentSymbol type and heirarchal support
* Rename CommandOrCodeAction to CAResult
=======
* Add new SymbolKinds
* Add preset version capabilities
>>>>>>> 75b00958

## 0.4.0.0  -- 2018-07-10

* CodeAction support as per v3.8 of the specification, by @Bubba
* Update VersionedTextDocumentIdentifier to match specification, by @Bubba

## 0.3.0.0

* Handle TextDocumentSync fallbacks with new TDS type.

## 0.2.3.0  -- 2018-99-99

* GHC 8.4.3 support
* Apply changes to the VFS in the order received in a message.
  This fixes vscode undo behaviour. By @Bubba
* Introduce additional error codes as per the LSP spec. By @Bubba
* Add preliminary support for recording LSP traffic for later playback
  in test scenarios. By @Bubba

## 0.2.2.0  -- 2018-05-04

* Make Diagnostic relatedInformation optional, as per the LSP Spec. By @Bubba.

## 0.2.1.0  -- 2018-05-02

* Support GHC 8.4.2
* Split into two packages
* Language.Haskell.LSP.TH.DataTypesJSON becomes Language.Haskell.LSP.Types
* Diagnostic now has _relatedInformation. Can default it to mempty. via @AlexeyRaga
* Correct the name of the DidChangeWatchedFilesParams field, by @robrix
* Make sure to escape URIs properly for Windows file paths
  Fixes #75. Also added a couple of pretty dumb tests!, by @johnsonw


## 0.2.0.1  -- 2017-12-27

* Built with LTS 10.1 (stack)
* Don't escape semicolons after drive letters by @nponeccop
* Add Foldable and Traversable instance to List by @noughtmare

## 0.2.0.0  -- 2017-11-23

* Major changes as implementation continued. Now seems stable, used in haskell-ide-engine

## 0.1.0.0  -- 2017-07-19

* First version. Implements version 3 of the Microsoft Language
  Server Protocol<|MERGE_RESOLUTION|>--- conflicted
+++ resolved
@@ -6,13 +6,10 @@
 * Update ClientCapabilities to v3.10
 * Add MarkupContent
 * Add new CompletionKinds
-<<<<<<< HEAD
 * Add new DocumentSymbol type and heirarchal support
 * Rename CommandOrCodeAction to CAResult
-=======
 * Add new SymbolKinds
 * Add preset version capabilities
->>>>>>> 75b00958
 
 ## 0.4.0.0  -- 2018-07-10
 
