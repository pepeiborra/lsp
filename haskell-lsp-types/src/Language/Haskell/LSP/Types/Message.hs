{-# LANGUAGE DuplicateRecordFields      #-}
{-# LANGUAGE OverloadedStrings          #-}
{-# LANGUAGE TemplateHaskell            #-}
module Language.Haskell.LSP.Types.Message where

import qualified Data.Aeson                                 as A
import           Data.Aeson.TH
import           Data.Aeson.Types
import           Data.Hashable
-- For <= 8.2.2
import           Data.Monoid                                ((<>))
import           Data.Text                                  (Text)
import qualified Data.Text                                  as T
import           Language.Haskell.LSP.Types.Constants


-- | Id used for a request, Can be either a String or an Int
data LspId = IdInt Int | IdString Text
            deriving (Show,Read,Eq,Ord)

instance A.ToJSON LspId where
  toJSON (IdInt i)    = toJSON i
  toJSON (IdString s) = toJSON s

instance A.FromJSON LspId where
  parseJSON v@(A.Number _) = IdInt <$> parseJSON v
  parseJSON  (A.String  s) = return (IdString s)
  parseJSON _              = mempty

instance Hashable LspId where
  hashWithSalt salt (IdInt i) = hashWithSalt salt i
  hashWithSalt salt (IdString s) = hashWithSalt salt s

-- ---------------------------------------------------------------------

-- | Id used for a response, Can be either a String or an Int, or Null. If a
-- request doesn't provide a result value the receiver of a request still needs
-- to return a response message to conform to the JSON RPC specification. The
-- result property of the ResponseMessage should be set to null in this case to
-- signal a successful request.
data LspIdRsp = IdRspInt Int | IdRspString Text | IdRspNull
            deriving (Show,Read,Eq)

instance A.ToJSON LspIdRsp where
  toJSON (IdRspInt i)    = toJSON i
  toJSON (IdRspString s) = toJSON s
  toJSON IdRspNull       = A.Null

instance A.FromJSON LspIdRsp where
  parseJSON v@(A.Number _) = IdRspInt <$> parseJSON v
  parseJSON  (A.String  s) = return $ IdRspString s
  parseJSON  A.Null        = return IdRspNull
  parseJSON _              = mempty

instance Hashable LspIdRsp where
  hashWithSalt salt (IdRspInt i) = hashWithSalt salt i
  hashWithSalt salt (IdRspString s) = hashWithSalt salt s
  hashWithSalt _ IdRspNull = 0

-- | Converts an LspId to its LspIdRsp counterpart.
responseId :: LspId -> LspIdRsp
responseId (IdInt    i) = IdRspInt i
responseId (IdString s) = IdRspString s

-- | Converts an LspIdRsp to its LspId counterpart.
requestId :: LspIdRsp -> LspId
requestId (IdRspInt    i) = IdInt i
requestId (IdRspString s) = IdString s
requestId IdRspNull       = error "Null response id"

-- ---------------------------------------------------------------------

-- Client Methods
data ClientMethod =
 -- General
   Initialize
 | Initialized
 | Shutdown
 | Exit
 | CancelRequest
 -- Workspace
 | WorkspaceDidChangeWorkspaceFolders
 | WorkspaceDidChangeConfiguration
 | WorkspaceDidChangeWatchedFiles
 | WorkspaceSymbol
 | WorkspaceExecuteCommand
 -- Progress
 | WindowProgressCancel
 -- Document
 | TextDocumentDidOpen
 | TextDocumentDidChange
 | TextDocumentWillSave
 | TextDocumentWillSaveWaitUntil
 | TextDocumentDidSave
 | TextDocumentDidClose
 | TextDocumentCompletion
 | CompletionItemResolve
 | TextDocumentHover
 | TextDocumentSignatureHelp
 | TextDocumentDefinition
 | TextDocumentTypeDefinition
 | TextDocumentImplementation
 | TextDocumentReferences
 | TextDocumentDocumentHighlight
 | TextDocumentDocumentSymbol
 | TextDocumentCodeAction
 | TextDocumentCodeLens
 | CodeLensResolve
 | TextDocumentDocumentLink
 | DocumentLinkResolve
 | TextDocumentDocumentColor
 | TextDocumentColorPresentation
 | TextDocumentFormatting
 | TextDocumentRangeFormatting
 | TextDocumentOnTypeFormatting
 | TextDocumentRename
 | TextDocumentFoldingRange
 -- Messages of the form $/message
 -- Implementation Dependent, can be ignored
 | Misc Text
   deriving (Eq,Ord,Read,Show)

instance A.FromJSON ClientMethod where
  -- General
  parseJSON (A.String "initialize")                       = return Initialize
  parseJSON (A.String "initialized")                      = return Initialized
  parseJSON (A.String "shutdown")                         = return Shutdown
  parseJSON (A.String "exit")                             = return Exit
  parseJSON (A.String "$/cancelRequest")                  = return CancelRequest
 -- Workspace
  parseJSON (A.String "workspace/didChangeWorkspaceFolders") = return WorkspaceDidChangeWorkspaceFolders
  parseJSON (A.String "workspace/didChangeConfiguration") = return WorkspaceDidChangeConfiguration
  parseJSON (A.String "workspace/didChangeWatchedFiles")  = return WorkspaceDidChangeWatchedFiles
  parseJSON (A.String "workspace/symbol")                 = return WorkspaceSymbol
  parseJSON (A.String "workspace/executeCommand")         = return WorkspaceExecuteCommand
 -- Document
  parseJSON (A.String "textDocument/didOpen")             = return TextDocumentDidOpen
  parseJSON (A.String "textDocument/didChange")           = return TextDocumentDidChange
  parseJSON (A.String "textDocument/willSave")            = return TextDocumentWillSave
  parseJSON (A.String "textDocument/willSaveWaitUntil")   = return TextDocumentWillSaveWaitUntil
  parseJSON (A.String "textDocument/didSave")             = return TextDocumentDidSave
  parseJSON (A.String "textDocument/didClose")            = return TextDocumentDidClose
  parseJSON (A.String "textDocument/completion")          = return TextDocumentCompletion
  parseJSON (A.String "completionItem/resolve")           = return CompletionItemResolve
  parseJSON (A.String "textDocument/hover")               = return TextDocumentHover
  parseJSON (A.String "textDocument/signatureHelp")       = return TextDocumentSignatureHelp
  parseJSON (A.String "textDocument/definition")          = return TextDocumentDefinition
  parseJSON (A.String "textDocument/typeDefinition")      = return TextDocumentTypeDefinition
  parseJSON (A.String "textDocument/implementation")      = return TextDocumentImplementation
  parseJSON (A.String "textDocument/references")          = return TextDocumentReferences
  parseJSON (A.String "textDocument/documentHighlight")   = return TextDocumentDocumentHighlight
  parseJSON (A.String "textDocument/documentSymbol")      = return TextDocumentDocumentSymbol
  parseJSON (A.String "textDocument/codeAction")          = return TextDocumentCodeAction
  parseJSON (A.String "textDocument/codeLens")            = return TextDocumentCodeLens
  parseJSON (A.String "codeLens/resolve")                 = return CodeLensResolve
  parseJSON (A.String "textDocument/documentLink")        = return TextDocumentDocumentLink
  parseJSON (A.String "documentLink/resolve")             = return DocumentLinkResolve
  parseJSON (A.String "textDocument/documentColor")       = return TextDocumentDocumentColor
  parseJSON (A.String "textDocument/colorPresentation")   = return TextDocumentColorPresentation
  parseJSON (A.String "textDocument/formatting")          = return TextDocumentFormatting
  parseJSON (A.String "textDocument/rangeFormatting")     = return TextDocumentRangeFormatting
  parseJSON (A.String "textDocument/onTypeFormatting")    = return TextDocumentOnTypeFormatting
  parseJSON (A.String "textDocument/rename")              = return TextDocumentRename
<<<<<<< HEAD
  parseJSON (A.String "textDocument/foldingRanges")       = return TextDocumentFoldingRanges
  parseJSON (A.String "window/progress/cancel")           = return WindowProgressCancel
=======
  parseJSON (A.String "textDocument/foldingRange")        = return TextDocumentFoldingRange
>>>>>>> 2bf211ff
  parseJSON (A.String x)                                  = if T.isPrefixOf "$/" x
                                                               then return $ Misc (T.drop 2 x)
                                                            else mempty
  parseJSON _                                             = mempty

instance A.ToJSON ClientMethod where
  -- General
  toJSON Initialize                      = A.String "initialize"
  toJSON Initialized                     = A.String "initialized"
  toJSON Shutdown                        = A.String "shutdown"
  toJSON Exit                            = A.String "exit"
  toJSON CancelRequest                   = A.String "$/cancelRequest"
  -- Workspace
  toJSON WorkspaceDidChangeWorkspaceFolders = A.String "workspace/didChangeWorkspaceFolders"
  toJSON WorkspaceDidChangeConfiguration = A.String "workspace/didChangeConfiguration"
  toJSON WorkspaceDidChangeWatchedFiles  = A.String "workspace/didChangeWatchedFiles"
  toJSON WorkspaceSymbol                 = A.String "workspace/symbol"
  toJSON WorkspaceExecuteCommand         = A.String "workspace/executeCommand"
  -- Document
  toJSON TextDocumentDidOpen             = A.String "textDocument/didOpen"
  toJSON TextDocumentDidChange           = A.String "textDocument/didChange"
  toJSON TextDocumentWillSave            = A.String "textDocument/willSave"
  toJSON TextDocumentWillSaveWaitUntil   = A.String "textDocument/willSaveWaitUntil"
  toJSON TextDocumentDidSave             = A.String "textDocument/didSave"
  toJSON TextDocumentDidClose            = A.String "textDocument/didClose"
  toJSON TextDocumentCompletion          = A.String "textDocument/completion"
  toJSON CompletionItemResolve           = A.String "completionItem/resolve"
  toJSON TextDocumentHover               = A.String "textDocument/hover"
  toJSON TextDocumentSignatureHelp       = A.String "textDocument/signatureHelp"
  toJSON TextDocumentReferences          = A.String "textDocument/references"
  toJSON TextDocumentDocumentHighlight   = A.String "textDocument/documentHighlight"
  toJSON TextDocumentDocumentSymbol      = A.String "textDocument/documentSymbol"
  toJSON TextDocumentDefinition          = A.String "textDocument/definition"
  toJSON TextDocumentTypeDefinition      = A.String "textDocument/typeDefinition"
  toJSON TextDocumentImplementation      = A.String "textDocument/implementation"
  toJSON TextDocumentCodeAction          = A.String "textDocument/codeAction"
  toJSON TextDocumentCodeLens            = A.String "textDocument/codeLens"
  toJSON CodeLensResolve                 = A.String "codeLens/resolve"
  toJSON TextDocumentDocumentColor       = A.String "textDocument/documentColor"
  toJSON TextDocumentColorPresentation   = A.String "textDocument/colorPresentation"
  toJSON TextDocumentFormatting          = A.String "textDocument/formatting"
  toJSON TextDocumentRangeFormatting     = A.String "textDocument/rangeFormatting"
  toJSON TextDocumentOnTypeFormatting    = A.String "textDocument/onTypeFormatting"
  toJSON TextDocumentRename              = A.String "textDocument/rename"
  toJSON TextDocumentFoldingRange        = A.String "textDocument/foldingRange"
  toJSON TextDocumentDocumentLink        = A.String "textDocument/documentLink"
  toJSON DocumentLinkResolve             = A.String "documentLink/resolve"
  toJSON WindowProgressCancel            = A.String "window/progress/cancel"
  toJSON (Misc xs)                       = A.String $ "$/" <> xs

data ServerMethod =
  -- Window
    WindowShowMessage
  | WindowShowMessageRequest
  | WindowLogMessage
  | WindowProgressStart
  | WindowProgressReport
  | WindowProgressDone
  | TelemetryEvent
  -- Client
  | ClientRegisterCapability
  | ClientUnregisterCapability
  -- Workspace
  | WorkspaceWorkspaceFolders
  | WorkspaceConfiguration
  | WorkspaceApplyEdit
  -- Document
  | TextDocumentPublishDiagnostics
  -- Cancelling
  | CancelRequestServer
   deriving (Eq,Ord,Read,Show)

instance A.FromJSON ServerMethod where
  -- Window
  parseJSON (A.String "window/showMessage")              = return WindowShowMessage
  parseJSON (A.String "window/showMessageRequest")       = return WindowShowMessageRequest
  parseJSON (A.String "window/logMessage")               = return WindowLogMessage
  parseJSON (A.String "window/progress/start")           = return WindowProgressStart
  parseJSON (A.String "window/progress/report")          = return WindowProgressReport
  parseJSON (A.String "window/progress/done")            = return WindowProgressDone
  parseJSON (A.String "telemetry/event")                 = return TelemetryEvent
  -- Client
  parseJSON (A.String "client/registerCapability")       = return ClientRegisterCapability
  parseJSON (A.String "client/unregisterCapability")     = return ClientUnregisterCapability
  -- Workspace
  parseJSON (A.String "workspace/workspaceFolders")      = return WorkspaceWorkspaceFolders
  parseJSON (A.String "workspace/configuration")         = return WorkspaceConfiguration
  parseJSON (A.String "workspace/applyEdit")             = return WorkspaceApplyEdit
  -- Document
  parseJSON (A.String "textDocument/publishDiagnostics") = return TextDocumentPublishDiagnostics
  -- Cancelling
  parseJSON (A.String "$/cancelRequest")                 = return CancelRequestServer
  parseJSON _                                            = mempty

instance A.ToJSON ServerMethod where
  -- Window
  toJSON WindowShowMessage        = A.String "window/showMessage"
  toJSON WindowShowMessageRequest = A.String "window/showMessageRequest"
  toJSON WindowLogMessage         = A.String "window/logMessage"
  toJSON WindowProgressStart      = A.String "window/progress/start"
  toJSON WindowProgressReport     = A.String "window/progress/report"
  toJSON WindowProgressDone       = A.String "window/progress/done"
  toJSON TelemetryEvent           = A.String "telemetry/event"
  -- Client
  toJSON ClientRegisterCapability   = A.String "client/registerCapability"
  toJSON ClientUnregisterCapability = A.String "client/unregisterCapability"
  -- Workspace
  toJSON WorkspaceWorkspaceFolders = A.String "workspace/workspaceFolders"
  toJSON WorkspaceConfiguration    = A.String "workspace/configuration"
  toJSON WorkspaceApplyEdit        = A.String "workspace/applyEdit"
  -- Document
  toJSON TextDocumentPublishDiagnostics = A.String "textDocument/publishDiagnostics"
  -- Cancelling
  toJSON CancelRequestServer = A.String "$/cancelRequest"

data RequestMessage m req resp =
  RequestMessage
    { _jsonrpc :: Text
    , _id      :: LspId
    , _method  :: m
    , _params  :: req
    } deriving (Read,Show,Eq)

deriveJSON lspOptions ''RequestMessage

-- ---------------------------------------------------------------------
{-
interface ResponseError<D> {
    /**
     * A number indicating the error type that occurred.
     */
    code: number;

    /**
     * A string providing a short description of the error.
     */
    message: string;

    /**
     * A Primitive or Structured value that contains additional
     * information about the error. Can be omitted.
     */
    data?: D;
}

export namespace ErrorCodes {
        // Defined by JSON RPC
        export const ParseError: number = -32700;
        export const InvalidRequest: number = -32600;
        export const MethodNotFound: number = -32601;
        export const InvalidParams: number = -32602;
        export const InternalError: number = -32603;
        export const serverErrorStart: number = -32099;
        export const serverErrorEnd: number = -32000;
        export const ServerNotInitialized: number = -32002;
        export const UnknownErrorCode: number = -32001;

        // Defined by the protocol.
        export const RequestCancelled: number = -32800;
}
-}

data ErrorCode = ParseError
               | InvalidRequest
               | MethodNotFound
               | InvalidParams
               | InternalError
               | ServerErrorStart
               | ServerErrorEnd
               | ServerNotInitialized
               | UnknownErrorCode
               | RequestCancelled
               -- ^ Note: server error codes are reserved from -32099 to -32000
               deriving (Read,Show,Eq)

instance A.ToJSON ErrorCode where
  toJSON ParseError           = A.Number (-32700)
  toJSON InvalidRequest       = A.Number (-32600)
  toJSON MethodNotFound       = A.Number (-32601)
  toJSON InvalidParams        = A.Number (-32602)
  toJSON InternalError        = A.Number (-32603)
  toJSON ServerErrorStart     = A.Number (-32099)
  toJSON ServerErrorEnd       = A.Number (-32000)
  toJSON ServerNotInitialized = A.Number (-32002)
  toJSON UnknownErrorCode     = A.Number (-32001)
  toJSON RequestCancelled     = A.Number (-32800)

instance A.FromJSON ErrorCode where
  parseJSON (A.Number (-32700)) = pure ParseError
  parseJSON (A.Number (-32600)) = pure InvalidRequest
  parseJSON (A.Number (-32601)) = pure MethodNotFound
  parseJSON (A.Number (-32602)) = pure InvalidParams
  parseJSON (A.Number (-32603)) = pure InternalError
  parseJSON (A.Number (-32099)) = pure ServerErrorStart
  parseJSON (A.Number (-32000)) = pure ServerErrorEnd
  parseJSON (A.Number (-32002)) = pure ServerNotInitialized
  parseJSON (A.Number (-32001)) = pure UnknownErrorCode
  parseJSON (A.Number (-32800)) = pure RequestCancelled
  parseJSON _                   = mempty

-- -------------------------------------

data ResponseError =
  ResponseError
    { _code    :: ErrorCode
    , _message :: Text
    , _xdata   :: Maybe A.Value
    } deriving (Read,Show,Eq)

deriveJSON lspOptions{ fieldLabelModifier = customModifier } ''ResponseError

-- ---------------------------------------------------------------------

data ResponseMessage a =
  ResponseMessage
    { _jsonrpc :: Text
    , _id      :: LspIdRsp
    , _result  :: Maybe a
    , _error   :: Maybe ResponseError
    } deriving (Read,Show,Eq)

deriveJSON lspOptions ''ResponseMessage

type ErrorResponse = ResponseMessage ()

-- ---------------------------------------------------------------------

type BareResponseMessage = ResponseMessage A.Value

-- ---------------------------------------------------------------------
{-
$ Notifications and Requests

Notification and requests ids starting with '$/' are messages which are protocol
implementation dependent and might not be implementable in all clients or
servers. For example if the server implementation uses a single threaded
synchronous programming language then there is little a server can do to react
to a '$/cancelRequest'. If a server or client receives notifications or requests
starting with '$/' it is free to ignore them if they are unknown.
-}

data NotificationMessage m a =
  NotificationMessage
    { _jsonrpc :: Text
    , _method  :: m
    , _params  :: a
    } deriving (Read,Show,Eq)

deriveJSON lspOptions ''NotificationMessage

-- ---------------------------------------------------------------------
{-
Cancellation Support

https://github.com/Microsoft/language-server-protocol/blob/master/protocol.md#cancellation-support

    New: The base protocol now offers support for request cancellation. To
    cancel a request, a notification message with the following properties is
    sent:

Notification:

    method: '$/cancelRequest'
    params: CancelParams defined as follows:

interface CancelParams {
    /**
     * The request id to cancel.
     */
    id: number | string;
}

A request that got canceled still needs to return from the server and send a
response back. It can not be left open / hanging. This is in line with the JSON
RPC protocol that requires that every request sends a response back. In addition
it allows for returning partial results on cancel.
-}

data CancelParams =
  CancelParams
    { _id :: LspId
    } deriving (Read,Show,Eq)

deriveJSON lspOptions ''CancelParams

type CancelNotification = NotificationMessage ClientMethod CancelParams
type CancelNotificationServer = NotificationMessage ServerMethod CancelParams

-- ---------------------------------------------------------------------<|MERGE_RESOLUTION|>--- conflicted
+++ resolved
@@ -161,12 +161,8 @@
   parseJSON (A.String "textDocument/rangeFormatting")     = return TextDocumentRangeFormatting
   parseJSON (A.String "textDocument/onTypeFormatting")    = return TextDocumentOnTypeFormatting
   parseJSON (A.String "textDocument/rename")              = return TextDocumentRename
-<<<<<<< HEAD
-  parseJSON (A.String "textDocument/foldingRanges")       = return TextDocumentFoldingRanges
+  parseJSON (A.String "textDocument/foldingRange")        = return TextDocumentFoldingRange
   parseJSON (A.String "window/progress/cancel")           = return WindowProgressCancel
-=======
-  parseJSON (A.String "textDocument/foldingRange")        = return TextDocumentFoldingRange
->>>>>>> 2bf211ff
   parseJSON (A.String x)                                  = if T.isPrefixOf "$/" x
                                                                then return $ Misc (T.drop 2 x)
                                                             else mempty
