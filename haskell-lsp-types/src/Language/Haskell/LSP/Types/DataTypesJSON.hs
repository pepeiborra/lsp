{-# LANGUAGE CPP                        #-}
{-# LANGUAGE DeriveGeneric              #-}
{-# LANGUAGE DeriveTraversable          #-}
{-# LANGUAGE DuplicateRecordFields      #-}
{-# LANGUAGE FlexibleInstances          #-}
{-# LANGUAGE FunctionalDependencies     #-}
{-# LANGUAGE GeneralizedNewtypeDeriving #-}
{-# LANGUAGE OverloadedStrings          #-}
{-# LANGUAGE TemplateHaskell            #-}
{-# LANGUAGE TypeSynonymInstances       #-}
{-# LANGUAGE DataKinds                  #-}
{-# LANGUAGE TypeFamilies               #-}

module Language.Haskell.LSP.Types.DataTypesJSON where

import           Control.Applicative
import qualified Data.Aeson                                 as A
import           Data.Aeson.TH
import           Data.Aeson.Types
import           Data.Text                                  (Text)
import qualified Data.Text                                  as T
import           Language.Haskell.LSP.Types.ClientCapabilities
import           Language.Haskell.LSP.Types.CodeAction
import           Language.Haskell.LSP.Types.Command
import           Language.Haskell.LSP.Types.Constants
import           Language.Haskell.LSP.Types.Diagnostic
import           Language.Haskell.LSP.Types.DocumentFilter
import           Language.Haskell.LSP.Types.List
import           Language.Haskell.LSP.Types.Location
import           Language.Haskell.LSP.Types.MarkupContent
import           Language.Haskell.LSP.Types.Message
import           Language.Haskell.LSP.Types.Progress
import           Language.Haskell.LSP.Types.Symbol
import           Language.Haskell.LSP.Types.TextDocument
import           Language.Haskell.LSP.Types.Uri
import           Language.Haskell.LSP.Types.WorkspaceEdit
import           Language.Haskell.LSP.Types.WorkspaceFolders

-- =====================================================================
-- ACTUAL PROTOCOL -----------------------------------------------------
-- =====================================================================

-- ---------------------------------------------------------------------
-- Initialize Request
-- ---------------------------------------------------------------------
{-
Initialize Request

https://github.com/Microsoft/language-server-protocol/blob/master/protocol.md#initialize-request

The initialize request is sent as the first request from the client to the server.

Request

    method: 'initialize'
    params: InitializeParams defined as follows:

interface InitializeParams {
        /**
         * The process Id of the parent process that started
         * the server. Is null if the process has not been started by another process.
         * If the parent process is not alive then the server should exit (see exit notification) its process.
         */
        processId: number | null;

        /**
         * The rootPath of the workspace. Is null
         * if no folder is open.
         *
         * @deprecated in favour of rootUri.
         */
        rootPath?: string | null;

        /**
         * The rootUri of the workspace. Is null if no
         * folder is open. If both `rootPath` and `rootUri` are set
         * `rootUri` wins.
         */
        rootUri: DocumentUri | null;

        /**
         * User provided initialization options.
         */
        initializationOptions?: any;

        /**
         * The capabilities provided by the client (editor or tool)
         */
        capabilities: ClientCapabilities;

        /**
         * The initial trace setting. If omitted trace is disabled ('off').
         */
        trace?: 'off' | 'messages' | 'verbose';
}
-}

data Trace = TraceOff | TraceMessages | TraceVerbose
           deriving (Show, Read, Eq)

instance A.ToJSON Trace where
  toJSON TraceOff      = A.String (T.pack "off")
  toJSON TraceMessages = A.String (T.pack "messages")
  toJSON TraceVerbose  = A.String (T.pack "verbose")

instance A.FromJSON Trace where
  parseJSON (A.String s) = case T.unpack s of
    "off"      -> return TraceOff
    "messages" -> return TraceMessages
    "verbose"  -> return TraceVerbose
    _          -> mempty
  parseJSON _                               = mempty

data InitializeParams =
  InitializeParams {
    _processId             :: Maybe Int
  , _rootPath              :: Maybe Text -- ^ Deprecated in favour of _rootUri
  , _rootUri               :: Maybe Uri
  , _initializationOptions :: Maybe A.Value
  , _capabilities          :: ClientCapabilities
  , _trace                 :: Maybe Trace
  -- |  The workspace folders configured in the client when the server starts.
  -- This property is only available if the client supports workspace folders.
  -- It can be `null` if the client supports workspace folders but none are
  -- configured.
  -- Since LSP 3.6
  --
  -- @since 0.7.0.0
  , _workspaceFolders      :: Maybe (List WorkspaceFolder)
  } deriving (Show, Read, Eq)

{-# DEPRECATED _rootPath "Use _rootUri" #-}

deriveJSON lspOptions ''InitializeParams

-- ---------------------------------------------------------------------
-- Initialize Response
-- ---------------------------------------------------------------------
{-

    error.data:

interface InitializeError {
    /**
     * Indicates whether the client should retry to send the
     * initilize request after showing the message provided
     * in the ResponseError.
     */
    retry: boolean;
-
-}
data InitializeError =
  InitializeError
    { _retry :: Bool
    } deriving (Read, Show, Eq)

deriveJSON lspOptions ''InitializeError

-- ---------------------------------------------------------------------
{-
The server can signal the following capabilities:

/**
 * Defines how the host (editor) should sync document changes to the language server.
 */
enum TextDocumentSyncKind {
    /**
     * Documents should not be synced at all.
     */
    None = 0,
    /**
     * Documents are synced by always sending the full content of the document.
     */
    Full = 1,
    /**
     * Documents are synced by sending the full content on open. After that only incremental
     * updates to the document are sent.
     */
    Incremental = 2
}
-}

-- ^ Note: Omitting this parameter from the capabilities is effectively a fourth
-- state, where DidSave events are generated without sending document contents.
data TextDocumentSyncKind = TdSyncNone
                          | TdSyncFull
                          | TdSyncIncremental
       deriving (Read,Eq,Show)

instance A.ToJSON TextDocumentSyncKind where
  toJSON TdSyncNone        = A.Number 0
  toJSON TdSyncFull        = A.Number 1
  toJSON TdSyncIncremental = A.Number 2

instance A.FromJSON TextDocumentSyncKind where
  parseJSON (A.Number 0) = pure TdSyncNone
  parseJSON (A.Number 1) = pure TdSyncFull
  parseJSON (A.Number 2) = pure TdSyncIncremental
  parseJSON _            = mempty

-- ---------------------------------------------------------------------
{-
/**
 * Completion options.
 */
interface CompletionOptions {
    /**
     * The server provides support to resolve additional information for a completion item.
     */
    resolveProvider?: boolean;

    /**
     * The characters that trigger completion automatically.
     */
    triggerCharacters?: string[];

    /**
     * The list of all possible characters that commit a completion. This field can be used
     * if clients don't support individual commmit characters per completion item. See
     * `ClientCapabilities.textDocument.completion.completionItem.commitCharactersSupport`.
     *
     * If a server provides both `allCommitCharacters` and commit characters on an individual
     * completion item the once on the completion item win.
     *
     * @since 3.2.0
     */
    allCommitCharacters?: string[];
}
-}

data CompletionOptions =
  CompletionOptions
    { _resolveProvider     :: Maybe Bool
    -- | The characters that trigger completion automatically.
    , _triggerCharacters   :: Maybe [String]
    -- | The list of all possible characters that commit a completion. This field can be used
    -- if clients don't support individual commmit characters per completion item. See
    -- `_commitCharactersSupport`.
    -- Since LSP 3.2.0
    -- @since 0.18.0.0
    , _allCommitCharacters :: Maybe [String]
    } deriving (Read,Show,Eq)

deriveJSON lspOptions {omitNothingFields = True } ''CompletionOptions

-- ---------------------------------------------------------------------
{-
/**
 * Signature help options.
 */
interface SignatureHelpOptions {
    /**
     * The characters that trigger signature help automatically.
     */
    triggerCharacters?: string[];
    /**
     * List of characters that re-trigger signature help.
     *
     * These trigger characters are only active when signature help is already showing. All trigger characters
     * are also counted as re-trigger characters.
     *
     * @since 3.15.0
     */
-}

data SignatureHelpOptions =
  SignatureHelpOptions
    { -- | The characters that trigger signature help automatically.
      _triggerCharacters   :: Maybe [String]

    -- | List of characters that re-trigger signature help.
    -- These trigger characters are only active when signature help is already showing. All trigger characters
    -- are also counted as re-trigger characters.
    --
    -- Since LSP 3.15.0
    -- @since 0.18.0.0
    , _retriggerCharacters :: Maybe [String]
    } deriving (Read,Show,Eq)

deriveJSON lspOptions ''SignatureHelpOptions

-- ---------------------------------------------------------------------
{-
/**
 * Code Lens options.
 */
interface CodeLensOptions {
    /**
     * Code lens has a resolve provider as well.
     */
    resolveProvider?: boolean;
}
-}

data CodeLensOptions =
  CodeLensOptions
    { _resolveProvider :: Maybe Bool
    } deriving (Read,Show,Eq)

deriveJSON lspOptions ''CodeLensOptions

-- ---------------------------------------------------------------------
{-
/**
 * Code Action options.
 */
export interface CodeActionOptions {
    /**
     * CodeActionKinds that this server may return.
     *
     * The list of kinds may be generic, such as `CodeActionKind.Refactor`, or the server
     * may list out every specific kind they provide.
     */
    codeActionKinds?: CodeActionKind[];
}
-}

data CodeActionOptions =
  CodeActionOptionsStatic Bool
  | CodeActionOptions
    { _codeActionKinds :: Maybe [CodeActionKind]
    } deriving (Read,Show,Eq)

deriveJSON (lspOptions { sumEncoding = A.UntaggedValue }) ''CodeActionOptions

-- ---------------------------------------------------------------------
{-
/**
 * Format document on type options
 */
interface DocumentOnTypeFormattingOptions {
    /**
     * A character on which formatting should be triggered, like `}`.
     */
    firstTriggerCharacter: string;
    /**
     * More trigger characters.
     */
    moreTriggerCharacter?: string[]
}
-}
data DocumentOnTypeFormattingOptions =
  DocumentOnTypeFormattingOptions
    { _firstTriggerCharacter :: Text
    , _moreTriggerCharacter  :: Maybe [Text]
    } deriving (Read,Show,Eq)

deriveJSON lspOptions ''DocumentOnTypeFormattingOptions

-- ---------------------------------------------------------------------
{-
New in 3.0
----------

/**
 * Document link options
 */
export interface DocumentLinkOptions {
        /**
         * Document links have a resolve provider as well.
         */
        resolveProvider?: boolean;
}
-}

data DocumentLinkOptions =
  DocumentLinkOptions
    { -- | Document links have a resolve provider as well.
      _resolveProvider :: Maybe Bool
    } deriving (Show, Read, Eq)

deriveJSON lspOptions ''DocumentLinkOptions

-- ---------------------------------------------------------------------
{-
New in 3.12
----------

/**
 * Rename options
 */
export interface RenameOptions {
        /**
         * Renames should be checked and tested before being executed.
         */
        prepareProvider?: boolean;
}
-}

data RenameOptions =
  RenameOptionsStatic Bool
  | RenameOptions
    { -- | Renames should be checked and tested before being executed.
      _prepareProvider :: Maybe Bool
    } deriving (Show, Read, Eq)

deriveJSON lspOptions { sumEncoding = A.UntaggedValue } ''RenameOptions

-- ---------------------------------------------------------------------

{-
New in 3.0
-----------

/**
 * Execute command options.
 */
export interface ExecuteCommandOptions {
        /**
         * The commands to be executed on the server
         */
        commands: string[]
}
-}

data ExecuteCommandOptions =
  ExecuteCommandOptions
    { -- | The commands to be executed on the server
      _commands :: List Text
    } deriving (Show, Read, Eq)

deriveJSON lspOptions ''ExecuteCommandOptions

-- ---------------------------------------------------------------------
{-
New in 3.0
----------
/**
 * Save options.
 */
export interface SaveOptions {
        /**
         * The client is supposed to include the content on save.
         */
        includeText?: boolean;
}
-}
data SaveOptions =
  SaveOptions
    { -- |The client is supposed to include the content on save.
      _includeText :: Maybe Bool
    } deriving (Show, Read, Eq)

deriveJSON lspOptions ''SaveOptions

-- ---------------------------------------------------------------------
{-
New in 3.0
----------

export interface TextDocumentSyncOptions {
        /**
         * Open and close notifications are sent to the server.
         */
        openClose?: boolean;
        /**
         * Change notificatins are sent to the server. See TextDocumentSyncKind.None, TextDocumentSyncKind.Full
         * and TextDocumentSyncKindIncremental.
         */
        change?: number;
        /**
         * Will save notifications are sent to the server.
         */
        willSave?: boolean;
        /**
         * Will save wait until requests are sent to the server.
         */
        willSaveWaitUntil?: boolean;
        /**
         * Save notifications are sent to the server.
         */
        save?: SaveOptions;
}
-}

data TextDocumentSyncOptions =
  TextDocumentSyncOptions
    { -- | Open and close notifications are sent to the server.
      _openClose         :: Maybe Bool

      -- | Change notificatins are sent to the server. See
      -- TextDocumentSyncKind.None, TextDocumentSyncKind.Full and
      -- TextDocumentSyncKindIncremental.
    , _change            :: Maybe TextDocumentSyncKind

      -- | Will save notifications are sent to the server.
    , _willSave          :: Maybe Bool

      -- | Will save wait until requests are sent to the server.
    , _willSaveWaitUntil :: Maybe Bool

      -- | Save notifications are sent to the server.
    , _save              :: Maybe SaveOptions
    } deriving (Show, Read, Eq)

deriveJSON lspOptions ''TextDocumentSyncOptions

-- ---------------------------------------------------------------------
{-

Extended in 3.0
---------------

interface ServerCapabilities {
        /**
         * Defines how text documents are synced. Is either a detailed structure defining each notification or
         * for backwards compatibility the TextDocumentSyncKind number. If omitted it defaults to `TextDocumentSyncKind.None`.
         */
        textDocumentSync?: TextDocumentSyncOptions | number;
        /**
         * The server provides hover support.
         */
        hoverProvider?: boolean;
        /**
         * The server provides completion support.
         */
        completionProvider?: CompletionOptions;
        /**
         * The server provides signature help support.
         */
        signatureHelpProvider?: SignatureHelpOptions;
        /**
         * The server provides goto definition support.
         */
        definitionProvider?: boolean;
        /**
         * The server provides Goto Type Definition support.
         *
         * Since 3.6.0
         */
        typeDefinitionProvider?: boolean | (TextDocumentRegistrationOptions & StaticRegistrationOptions);
        /**
         * The server provides Goto Implementation support.
         *
         * Since 3.6.0
         */
        implementationProvider?: boolean | (TextDocumentRegistrationOptions & StaticRegistrationOptions);
        /**
         * The server provides find references support.
         */
        referencesProvider?: boolean;
        /**
         * The server provides document highlight support.
         */
        documentHighlightProvider?: boolean;
        /**
         * The server provides document symbol support.
         */
        documentSymbolProvider?: boolean;
        /**
         * The server provides workspace symbol support.
         */
        workspaceSymbolProvider?: boolean;
        /**
         * The server provides code actions. The `CodeActionOptions` return type is only
         * valid if the client signals code action literal support via the property
         * `textDocument.codeAction.codeActionLiteralSupport`.
         */
        codeActionProvider?: boolean | CodeActionOptions;
        /**
         * The server provides code lens.
         */
        codeLensProvider?: CodeLensOptions;
        /**
         * The server provides document formatting.
         */
        documentFormattingProvider?: boolean;
        /**
         * The server provides document range formatting.
         */
        documentRangeFormattingProvider?: boolean;
        /**
         * The server provides document formatting on typing.
         */
        documentOnTypeFormattingProvider?: DocumentOnTypeFormattingOptions;
        /**
         * The server provides rename support.
         */
        renameProvider?: boolean;
        /**
         * The server provides document link support.
         */
        documentLinkProvider?: DocumentLinkOptions;
        /**
         * The server provides color provider support.
         *
         * Since 3.6.0
         */
        colorProvider?: boolean | ColorProviderOptions | (ColorProviderOptions & TextDocumentRegistrationOptions & StaticRegistrationOptions);
        /**
         * The server provides folding provider support.
         *
         * Since 3.10.0
         */
        foldingRangeProvider?: boolean | FoldingRangeProviderOptions | (FoldingRangeProviderOptions & TextDocumentRegistrationOptions & StaticRegistrationOptions);
        /**
         * The server provides execute command support.
         */
        executeCommandProvider?: ExecuteCommandOptions;
        /**
         * Workspace specific server capabilities
         */
        workspace?: {
                /**
                 * The server supports workspace folder.
                 *
                 * Since 3.6.0
                 */
                workspaceFolders?: {
                        /**
                        * The server has support for workspace folders
                        */
                        supported?: boolean;
                        /**
                        * Whether the server wants to receive workspace folder
                        * change notifications.
                        *
                        * If a strings is provided the string is treated as a ID
                        * under which the notification is registered on the client
                        * side. The ID can be used to unregister for these events
                        * using the `client/unregisterCapability` request.
                        */
                        changeNotifications?: string | boolean;
                }
        }
        /**
         * Experimental server capabilities.
         */
        experimental?: any;
}
-}

-- | Wrapper for TextDocumentSyncKind fallback.
data TDS = TDSOptions TextDocumentSyncOptions
         | TDSKind TextDocumentSyncKind
    deriving (Show, Read, Eq)

instance FromJSON TDS where
    parseJSON x = TDSOptions <$> parseJSON x <|> TDSKind <$> parseJSON x

instance ToJSON TDS where
    toJSON (TDSOptions x) = toJSON x
    toJSON (TDSKind x) = toJSON x

data GotoOptions = GotoOptionsStatic Bool
                 | GotoOptionsDynamic
                    { -- | A document selector to identify the scope of the registration. If set to null
                      -- the document selector provided on the client side will be used.
                      _documentSelector :: Maybe DocumentSelector
                      -- | The id used to register the request. The id can be used to deregister
                      -- the request again. See also Registration#id.
                    , _id :: Maybe Text
                    }
  deriving (Show, Read, Eq)

deriveJSON lspOptions { sumEncoding = A.UntaggedValue } ''GotoOptions
-- TODO: Figure out how to make Lens', not Traversal', for sum types
--makeFieldsNoPrefix ''GotoOptions

data ColorOptions = ColorOptionsStatic Bool
                  | ColorOptionsDynamic
                  | ColorOptionsDynamicDocument
                    { -- | A document selector to identify the scope of the registration. If set to null
                      -- the document selector provided on the client side will be used.
                      _documentSelector :: Maybe DocumentSelector
                      -- | The id used to register the request. The id can be used to deregister
                      -- the request again. See also Registration#id.
                    , _id :: Maybe Text
                    }
  deriving (Show, Read, Eq)

deriveJSON lspOptions { sumEncoding = A.UntaggedValue } ''ColorOptions
-- makeFieldsNoPrefix ''ColorOptions

data FoldingRangeOptions = FoldingRangeOptionsStatic Bool
                         | FoldingRangeOptionsDynamic
                         | FoldingRangeOptionsDynamicDocument
                           { -- | A document selector to identify the scope of the registration. If set to null
                             -- the document selector provided on the client side will be used.
                             _documentSelector :: Maybe DocumentSelector
                             -- | The id used to register the request. The id can be used to deregister
                             -- the request again. See also Registration#id.
                           , _id :: Maybe Text
                           }
  deriving (Show, Read, Eq)

deriveJSON lspOptions { sumEncoding = A.UntaggedValue } ''FoldingRangeOptions
-- makeFieldsNoPrefix ''FoldingRangeOptions

data WorkspaceFolderChangeNotifications = WorkspaceFolderChangeNotificationsString Text
                                        | WorkspaceFolderChangeNotificationsBool Bool
  deriving (Show, Read, Eq)

deriveJSON lspOptions{ sumEncoding = A.UntaggedValue } ''WorkspaceFolderChangeNotifications

data WorkspaceFolderOptions =
  WorkspaceFolderOptions
    { -- | The server has support for workspace folders
      _supported :: Maybe Bool
      -- | Whether the server wants to receive workspace folder
      -- change notifications.
      -- If a strings is provided the string is treated as a ID
      -- under which the notification is registered on the client
      -- side. The ID can be used to unregister for these events
      -- using the `client/unregisterCapability` request.
    , _changeNotifications :: Maybe WorkspaceFolderChangeNotifications
    }
  deriving (Show, Read, Eq)

deriveJSON lspOptions ''WorkspaceFolderOptions

data WorkspaceOptions =
  WorkspaceOptions
    { -- | The server supports workspace folder. Since LSP 3.6
      --
      -- @since 0.7.0.0
      _workspaceFolders :: Maybe WorkspaceFolderOptions
    }
  deriving (Show, Read, Eq)

deriveJSON lspOptions ''WorkspaceOptions

data InitializeResponseCapabilitiesInner =
  InitializeResponseCapabilitiesInner
    { -- | Defines how text documents are synced. Is either a detailed structure
      -- defining each notification or for backwards compatibility the
      -- 'TextDocumentSyncKind' number.
      -- If omitted it defaults to 'TdSyncNone'.
      _textDocumentSync                 :: Maybe TDS
      -- | The server provides hover support.
    , _hoverProvider                    :: Maybe Bool
      -- | The server provides completion support.
    , _completionProvider               :: Maybe CompletionOptions
      -- | The server provides signature help support.
    , _signatureHelpProvider            :: Maybe SignatureHelpOptions
      -- | The server provides goto definition support.
    , _definitionProvider               :: Maybe Bool
      -- | The server provides Goto Type Definition support. Since LSP 3.6
      --
      -- @since 0.7.0.0
    , _typeDefinitionProvider           :: Maybe GotoOptions
      -- | The server provides Goto Implementation support.
      -- Since LSP 3.6
      --
      -- @since 0.7.0.0
    , _implementationProvider           :: Maybe GotoOptions
      -- | The server provides find references support.
    , _referencesProvider               :: Maybe Bool
      -- | The server provides document highlight support.
    , _documentHighlightProvider        :: Maybe Bool
      -- | The server provides document symbol support.
    , _documentSymbolProvider           :: Maybe Bool
      -- | The server provides workspace symbol support.
    , _workspaceSymbolProvider          :: Maybe Bool
      -- | The server provides code actions.
    , _codeActionProvider               :: Maybe CodeActionOptions
      -- | The server provides code lens.
    , _codeLensProvider                 :: Maybe CodeLensOptions
      -- | The server provides document formatting.
    , _documentFormattingProvider       :: Maybe Bool
      -- | The server provides document range formatting.
    , _documentRangeFormattingProvider  :: Maybe Bool
      -- | The server provides document formatting on typing.
    , _documentOnTypeFormattingProvider :: Maybe DocumentOnTypeFormattingOptions
      -- | The server provides rename support.
    , _renameProvider                   :: Maybe RenameOptions
      -- | The server provides document link support.
    , _documentLinkProvider             :: Maybe DocumentLinkOptions
      -- | The server provides color provider support. Since LSP 3.6
      --
      -- @since 0.7.0.0
    , _colorProvider                    :: Maybe ColorOptions
      -- | The server provides folding provider support. Since LSP 3.10
      --
      -- @since 0.7.0.0
    , _foldingRangeProvider             :: Maybe FoldingRangeOptions
      -- | The server provides execute command support.
    , _executeCommandProvider           :: Maybe ExecuteCommandOptions
      -- | Workspace specific server capabilities
    , _workspace                        :: Maybe WorkspaceOptions
      -- | Experimental server capabilities.
    , _experimental                     :: Maybe A.Value
    } deriving (Show, Read, Eq)

deriveJSON lspOptions ''InitializeResponseCapabilitiesInner

-- ---------------------------------------------------------------------
-- |
--   Information about the capabilities of a language server
--
data InitializeResponseCapabilities =
  InitializeResponseCapabilities {
    _capabilities :: InitializeResponseCapabilitiesInner
  } deriving (Show, Read, Eq)

deriveJSON lspOptions ''InitializeResponseCapabilities

-- ---------------------------------------------------------------------

{-
    error.code:

/**
 * Known error codes for an `InitializeError`;
 */
export namespace InitializeError {
        /**
         * If the protocol version provided by the client can't be handled by the server.
         * @deprecated This initialize error got replaced by client capabilities. There is
         * no version handshake in version 3.0x
         */
        export const unknownProtocolVersion: number = 1;
}

    error.data:

interface InitializeError {
        /**
         * Indicates whether the client execute the following retry logic:
         * (1) show the message provided by the ResponseError to the user
         * (2) user selects retry or cancel
         * (3) if user selected retry the initialize method is sent again.
         */
        retry: boolean;
}
-}

-- ---------------------------------------------------------------------

{-
New in 3.0
----------
Initialized Notification

The initialized notification is sent from the client to the server after the
client is fully initialized and is able to listen to arbritary requests and
notifications sent from the server.

Notification:

    method: 'initialized'
    params: void

-}

data InitializedParams =
  InitializedParams
    {
    } deriving (Show, Read, Eq)

instance A.FromJSON InitializedParams where
  parseJSON (A.Object _) = pure InitializedParams
  parseJSON _            = mempty

instance A.ToJSON InitializedParams where
  toJSON InitializedParams = A.Object mempty

-- ---------------------------------------------------------------------
{-
Shutdown Request

https://github.com/Microsoft/language-server-protocol/blob/master/protocol.md#shutdown-request

The shutdown request is sent from the client to the server. It asks the server
to shut down, but to not exit (otherwise the response might not be delivered
correctly to the client). There is a separate exit notification that asks the
server to exit.

Request

    method: 'shutdown'
    params: undefined

Response

    result: undefined
    error: code and message set in case an exception happens during shutdown request.


-}

<<<<<<< HEAD
=======
type ShutdownRequest  = RequestMessage ClientMethod (Maybe A.Value) (Maybe ())
type ShutdownResponse = ResponseMessage (Maybe ())

>>>>>>> 5497e9fc
-- ---------------------------------------------------------------------
{-
Exit Notification

https://github.com/Microsoft/language-server-protocol/blob/master/protocol.md#exit-notification

A notification to ask the server to exit its process.

Notification

    method: 'exit'

-}

-- |
--   Notification from the server to actually exit now, after shutdown acked
--
data ExitParams =
  ExitParams
    {
    } deriving (Show, Read, Eq)

deriveJSON defaultOptions ''ExitParams

-- ---------------------------------------------------------------------
{-
Telemetry Notification

https://github.com/Microsoft/language-server-protocol/blob/master/protocol.md#telemetry-notification

    New: The telemetry notification is sent from the server to the client to ask
    the client to log a telemetry event.

Notification:

    method: 'telemetry/event'
    params: 'any'
-}


-- ---------------------------------------------------------------------
{-
New in 3.0
----------

Register Capability

The client/registerCapability request is sent from the server to the client to
register for a new capability on the client side. Not all clients need to
support dynamic capability registration. A client opts in via the
ClientCapabilities.dynamicRegistration property.

Request:

    method: 'client/registerCapability'
    params: RegistrationParams

Where RegistrationParams are defined as follows:

/**
 * General paramters to to regsiter for a capability.
 */
export interface Registration {
        /**
         * The id used to register the request. The id can be used to deregister
         * the request again.
         */
        id: string;

        /**
         * The method / capability to register for.
         */
        method: string;

        /**
         * Options necessary for the registration.
         */
        registerOptions?: any;
}

export interface RegistrationParams {
        registrations: Registration[];
}
-}

data Registration =
  Registration
    { -- |The id used to register the request. The id can be used to deregister
      -- the request again.
      _id              :: Text

       -- | The method / capability to register for.
    , _method          :: SomeClientMethod

      -- | Options necessary for the registration.
    , _registerOptions :: Maybe A.Value
    } deriving (Show, Eq)

deriveJSON lspOptions ''Registration

data RegistrationParams =
  RegistrationParams
    { _registrations :: List Registration
    } deriving (Show, Eq)

deriveJSON lspOptions ''RegistrationParams

-- -------------------------------------

{-
Since most of the registration options require to specify a document selector
there is a base interface that can be used.

export interface TextDocumentRegistrationOptions {
        /**
         * A document selector to identify the scope of the registration. If set to null
         * the document selector provided on the client side will be used.
         */
        documentSelector: DocumentSelector | null;
}
-}

data TextDocumentRegistrationOptions =
  TextDocumentRegistrationOptions
    { _documentSelector :: Maybe DocumentSelector
    } deriving (Show, Read, Eq)

deriveJSON lspOptions ''TextDocumentRegistrationOptions

-- ---------------------------------------------------------------------
{-
New in 3.0
----------

Unregister Capability

The client/unregisterCapability request is sent from the server to the client to
unregister a previously register capability.

Request:

    method: 'client/unregisterCapability'
    params: UnregistrationParams

Where UnregistrationParams are defined as follows:

/**
 * General parameters to unregister a capability.
 */
export interface Unregistration {
        /**
         * The id used to unregister the request or notification. Usually an id
         * provided during the register request.
         */
        id: string;

        /**
         * The method / capability to unregister for.
         */
        method: string;
}

export interface UnregistrationParams {
        unregisterations: Unregistration[];
}
-}

data Unregistration =
  Unregistration
    { -- | The id used to unregister the request or notification. Usually an id
      -- provided during the register request.
      _id     :: Text

       -- |The method / capability to unregister for.
    , _method :: Text
    } deriving (Show, Read, Eq)

deriveJSON lspOptions ''Unregistration

data UnregistrationParams =
  UnregistrationParams
    { _unregistrations :: List Unregistration
    } deriving (Show, Read, Eq)

deriveJSON lspOptions ''UnregistrationParams

-- ---------------------------------------------------------------------
{-
DidChangeConfiguration Notification

https://github.com/Microsoft/language-server-protocol/blob/master/protocol.md#didchangeconfiguration-notification

A notification sent from the client to the server to signal the change of
configuration settings.

Notification:

    method: 'workspace/didChangeConfiguration',
    params: DidChangeConfigurationParams defined as follows:

interface DidChangeConfigurationParams {
    /**
     * The actual changed settings
     */
    settings: any;
}
-}

data DidChangeConfigurationParams =
  DidChangeConfigurationParams {
    _settings :: A.Value
  } deriving (Show, Read, Eq)

deriveJSON lspOptions ''DidChangeConfigurationParams

-- ---------------------------------------------------------------------

{-
Configuration Request (:arrow_right_hook:)
Since version 3.6.0

The workspace/configuration request is sent from the server to the client to
fetch configuration settings from the client. The request can fetch n
configuration settings in one roundtrip. The order of the returned configuration
settings correspond to the order of the passed ConfigurationItems (e.g. the
first item in the response is the result for the first configuration item in the
params).

A ConfigurationItem consist of the configuration section to ask for and an
additional scope URI. The configuration section ask for is defined by the server
and doesn’t necessarily need to correspond to the configuration store used be
the client. So a server might ask for a configuration cpp.formatterOptions but
the client stores the configuration in a XML store layout differently. It is up
to the client to do the necessary conversion. If a scope URI is provided the
client should return the setting scoped to the provided resource. If the client
for example uses EditorConfig to manage its settings the configuration should be
returned for the passed resource URI. If the client can’t provide a
configuration setting for a given scope then null need to be present in the
returned array.

Request:

method: ‘workspace/configuration’
params: ConfigurationParams defined as follows
export interface ConfigurationParams {
        items: ConfigurationItem[];
}

export interface ConfigurationItem {
        /**
         * The scope to get the configuration section for.
         */
        scopeUri?: string;

        /**
         * The configuration section asked for.
         */
        section?: string;
}
Response:

result: any[]
error: code and message set in case an exception happens during the
‘workspace/configuration’ request
-}

data ConfigurationItem =
  ConfigurationItem
    { _scopeUri :: Maybe Text -- ^ The scope to get the configuration section for.
    , _section  :: Maybe Text -- ^ The configuration section asked for.
    } deriving (Show, Read, Eq)

deriveJSON lspOptions ''ConfigurationItem

data ConfigurationParams =
  ConfigurationParams
    { _items :: List ConfigurationItem
    } deriving (Show, Read, Eq)

deriveJSON lspOptions ''ConfigurationParams

-- ---------------------------------------------------------------------
{-
DidOpenTextDocument Notification

https://github.com/Microsoft/language-server-protocol/blob/master/protocol.md#didopentextdocument-notification

The document open notification is sent from the client to the server to signal
newly opened text documents. The document's truth is now managed by the client
and the server must not try to read the document's truth using the document's
uri.

Notification:

    method: 'textDocument/didOpen'
    params: DidOpenTextDocumentParams defined as follows:

interface DidOpenTextDocumentParams {
    /**
     * The document that was opened.
     */
    textDocument: TextDocumentItem;
}

Registration Options: TextDocumentRegistrationOptions
-}

data DidOpenTextDocumentParams =
  DidOpenTextDocumentParams {
    _textDocument :: TextDocumentItem
  } deriving (Show, Read, Eq)

deriveJSON lspOptions ''DidOpenTextDocumentParams

-- ---------------------------------------------------------------------
{-
DidChangeTextDocument Notification

https://github.com/Microsoft/language-server-protocol/blob/master/protocol.md#didchangetextdocument-notification

    Changed: The document change notification is sent from the client to the
    server to signal changes to a text document. In 2.0 the shape of the params
    has changed to include proper version numbers and language ids.

Notification:

    method: 'textDocument/didChange'
    params: DidChangeTextDocumentParams defined as follows:

interface DidChangeTextDocumentParams {
    /**
     * The document that did change. The version number points
     * to the version after all provided content changes have
     * been applied.
     */
    textDocument: VersionedTextDocumentIdentifier;

    /**
     * The actual content changes.
     */
    contentChanges: TextDocumentContentChangeEvent[];
}

/**
 * An event describing a change to a text document. If range and rangeLength are omitted
 * the new text is considered to be the full content of the document.
 */
interface TextDocumentContentChangeEvent {
    /**
     * The range of the document that changed.
     */
    range?: Range;

    /**
     * The length of the range that got replaced.
     */
    rangeLength?: number;

    /**
     * The new text of the document.
     */
    text: string;
}
-}
data TextDocumentContentChangeEvent =
  TextDocumentContentChangeEvent
    { _range       :: Maybe Range
    , _rangeLength :: Maybe Int
    , _text        :: Text
    } deriving (Read,Show,Eq)

deriveJSON lspOptions { omitNothingFields = True } ''TextDocumentContentChangeEvent

-- -------------------------------------

data DidChangeTextDocumentParams =
  DidChangeTextDocumentParams
    { _textDocument   :: VersionedTextDocumentIdentifier
    , _contentChanges :: List TextDocumentContentChangeEvent
    } deriving (Show,Read,Eq)

deriveJSON lspOptions ''DidChangeTextDocumentParams

{-
New in 3.0
----------

Registration Options: TextDocumentChangeRegistrationOptions defined as follows:

/**
 * Descibe options to be used when registered for text document change events.
 */
export interface TextDocumentChangeRegistrationOptions extends TextDocumentRegistrationOptions {
        /**
         * How documents are synced to the server. See TextDocumentSyncKind.Full
         * and TextDocumentSyncKindIncremental.
         */
        syncKind: number;
}
-}

data TextDocumentChangeRegistrationOptions =
  TextDocumentChangeRegistrationOptions
    { _documentSelector :: Maybe DocumentSelector
    , _syncKind         :: TextDocumentSyncKind
    } deriving (Show, Read, Eq)

deriveJSON lspOptions ''TextDocumentChangeRegistrationOptions

-- ---------------------------------------------------------------------
{-

New in 3.0
----------

WillSaveTextDocument Notification

The document will save notification is sent from the client to the server before
the document is actually saved.

Notification:

    method: 'textDocument/willSave'
    params: WillSaveTextDocumentParams defined as follows:

/**
 * The parameters send in a will save text document notification.
 */
export interface WillSaveTextDocumentParams {
        /**
         * The document that will be saved.
         */
        textDocument: TextDocumentIdentifier;

        /**
         * The 'TextDocumentSaveReason'.
         */
        reason: number;
}

/**
 * Represents reasons why a text document is saved.
 */
export namespace TextDocumentSaveReason {

        /**
         * Manually triggered, e.g. by the user pressing save, by starting debugging,
         * or by an API call.
         */
        export const Manual = 1;

        /**
         * Automatic after a delay.
         */
        export const AfterDelay = 2;

        /**
         * When the editor lost focus.
         */
        export const FocusOut = 3;
}
Registration Options: TextDocumentRegistrationOptions
-}

data TextDocumentSaveReason
  = SaveManual
         -- ^ Manually triggered, e.g. by the user pressing save, by starting
         -- debugging, or by an API call.
  | SaveAfterDelay -- ^ Automatic after a delay
  | SaveFocusOut   -- ^ When the editor lost focus
  deriving (Show, Read, Eq)

instance A.ToJSON TextDocumentSaveReason where
  toJSON SaveManual     = A.Number 1
  toJSON SaveAfterDelay = A.Number 2
  toJSON SaveFocusOut   = A.Number 3

instance A.FromJSON TextDocumentSaveReason where
  parseJSON (A.Number 1) = pure SaveManual
  parseJSON (A.Number 2) = pure SaveAfterDelay
  parseJSON (A.Number 3) = pure SaveFocusOut
  parseJSON _            = mempty

data WillSaveTextDocumentParams =
  WillSaveTextDocumentParams
    { _textDocument :: TextDocumentIdentifier
    , _reason       :: TextDocumentSaveReason
    } deriving (Show, Read, Eq)

deriveJSON lspOptions ''WillSaveTextDocumentParams

-- ---------------------------------------------------------------------
{-
New in 3.0
----------

WillSaveWaitUntilTextDocument Request

The document will save request is sent from the client to the server before the
document is actually saved. The request can return an array of TextEdits which
will be applied to the text document before it is saved. Please note that
clients might drop results if computing the text edits took too long or if a
server constantly fails on this request. This is done to keep the save fast and
reliable.

Request:

    method: 'textDocument/willSaveWaitUntil'
    params: WillSaveTextDocumentParams

Response:

    result: TextEdit[]
    error: code and message set in case an exception happens during the willSaveWaitUntil request.

Registration Options: TextDocumentRegistrationOptions
-}

-- ---------------------------------------------------------------------
{-
DidSaveTextDocument Notification

https://github.com/Microsoft/language-server-protocol/blob/master/protocol.md#didsavetextdocument-notification

    New: The document save notification is sent from the client to the server
    when the document was saved in the client.

    method: 'textDocument/didSave'
    params: DidSaveTextDocumentParams defined as follows:

interface DidSaveTextDocumentParams {
    /**
     * The document that was saved.
     */
    textDocument: TextDocumentIdentifier;
}
-}
data DidSaveTextDocumentParams =
  DidSaveTextDocumentParams
    { _textDocument :: TextDocumentIdentifier
    } deriving (Read,Show,Eq)

deriveJSON lspOptions ''DidSaveTextDocumentParams

-- ---------------------------------------------------------------------
{-
DidCloseTextDocument Notification

https://github.com/Microsoft/language-server-protocol/blob/master/protocol.md#didclosetextdocument-notification

The document close notification is sent from the client to the server when the
document got closed in the client. The document's truth now exists where the
document's uri points to (e.g. if the document's uri is a file uri the truth now
exists on disk).

    Changed: In 2.0 the params are of type DidCloseTextDocumentParams which
    contains a reference to a text document.

Notification:

    method: 'textDocument/didClose'
    params: DidCloseTextDocumentParams defined as follows:

interface DidCloseTextDocumentParams {
    /**
     * The document that was closed.
     */
    textDocument: TextDocumentIdentifier;
}
-}
data DidCloseTextDocumentParams =
  DidCloseTextDocumentParams
    { _textDocument :: TextDocumentIdentifier
    } deriving (Read,Show,Eq)

deriveJSON lspOptions ''DidCloseTextDocumentParams

-- ---------------------------------------------------------------------
{-
DidChangeWatchedFiles Notification

https://github.com/Microsoft/language-server-protocol/blob/master/protocol.md#didchangewatchedfiles-notification

The watched files notification is sent from the client to the server when the
client detects changes to files watched by the language client.

Notification:

    method: 'workspace/didChangeWatchedFiles'
    params: DidChangeWatchedFilesParams defined as follows:

interface DidChangeWatchedFilesParams {
    /**
     * The actual file events.
     */
    changes: FileEvent[];
}

Where FileEvents are described as follows:

/**
 * The file event type.
 */
enum FileChangeType {
    /**
     * The file got created.
     */
    Created = 1,
    /**
     * The file got changed.
     */
    Changed = 2,
    /**
     * The file got deleted.
     */
    Deleted = 3
}

/**
 * An event describing a file change.
 */
interface FileEvent {
    /**
     * The file's URI.
     */
    uri: string;
    /**
     * The change type.
     */
    type: number;
-}
data FileChangeType = FcCreated
                    | FcChanged
                    | FcDeleted
       deriving (Read,Show,Eq)

instance A.ToJSON FileChangeType where
  toJSON FcCreated = A.Number 1
  toJSON FcChanged = A.Number 2
  toJSON FcDeleted = A.Number 3

instance A.FromJSON FileChangeType where
  parseJSON (A.Number 1) = pure FcCreated
  parseJSON (A.Number 2) = pure FcChanged
  parseJSON (A.Number 3) = pure FcDeleted
  parseJSON _            = mempty


-- -------------------------------------

data FileEvent =
  FileEvent
    { _uri   :: Uri
    , _xtype :: FileChangeType
    } deriving (Read,Show,Eq)

deriveJSON lspOptions{ fieldLabelModifier = customModifier } ''FileEvent

data DidChangeWatchedFilesParams =
  DidChangeWatchedFilesParams
    { _changes :: List FileEvent
    } deriving (Read,Show,Eq)

deriveJSON lspOptions ''DidChangeWatchedFilesParams

-- ---------------------------------------------------------------------
{-
PublishDiagnostics Notification

https://github.com/Microsoft/language-server-protocol/blob/master/protocol.md#publishdiagnostics-notification

Diagnostics notification are sent from the server to the client to signal
results of validation runs.

Notification

    method: 'textDocument/publishDiagnostics'
    params: PublishDiagnosticsParams defined as follows:

interface PublishDiagnosticsParams {
    /**
     * The URI for which diagnostic information is reported.
     */
    uri: string;

    /**
     * An array of diagnostic information items.
     */
    diagnostics: Diagnostic[];
}
-}

data PublishDiagnosticsParams =
  PublishDiagnosticsParams
    { _uri         :: Uri
    , _diagnostics :: List Diagnostic
    } deriving (Read,Show,Eq)

deriveJSON lspOptions ''PublishDiagnosticsParams

-- ---------------------------------------------------------------------
{-
Hover Request

The hover request is sent from the client to the server to request hover
information at a given text document position.

    Changed: In 2.0 the request uses TextDocumentPositionParams with a proper
    textDocument and position property. In 1.0 the uri of the referenced text
    document was inlined into the params object.

Request

    method: 'textDocument/hover'
    params: TextDocumentPositionParams

Response

    result: Hover | null defined as follows:


/**
 * The result of a hover request.
 */
interface Hover {
        /**
         * The hover's content
         */
        contents: MarkedString | MarkedString[] | MarkupContent;

        /**
         * An optional range is a range inside a text document
         * that is used to visualize a hover, e.g. by changing the background color.
         */
        range?: Range;
}


/**
 * MarkedString can be used to render human readable text. It is either a markdown string
 * or a code-block that provides a language and a code snippet. The language identifier
 * is semantically equal to the optional language identifier in fenced code blocks in GitHub
 * issues. See https://help.github.com/articles/creating-and-highlighting-code-blocks/#syntax-highlighting
 *
 * The pair of a language and a value is an equivalent to markdown:
 * ```${language}
 * ${value}
 * ```
 *
 * Note that markdown strings will be sanitized - that means html will be escaped.
* @deprecated use MarkupContent instead.
*/
type MarkedString = string | { language: string; value: string };

    error: code and message set in case an exception happens during the hover
    request.

Registration Options: TextDocumentRegistrationOptions

-}

data LanguageString =
  LanguageString
    { _language :: Text
    , _value    :: Text
    } deriving (Read,Show,Eq)

deriveJSON lspOptions ''LanguageString

{-# DEPRECATED MarkedString, PlainString, CodeString "Use MarkupContent instead, since 3.3.0 (11/24/2017)" #-}
data MarkedString =
    PlainString T.Text
  | CodeString LanguageString
    deriving (Eq,Read,Show)

instance ToJSON MarkedString where
  toJSON (PlainString x) = toJSON x
  toJSON (CodeString  x) = toJSON x
instance FromJSON MarkedString where
  parseJSON (A.String t) = pure $ PlainString t
  parseJSON o            = CodeString <$> parseJSON o

-- -------------------------------------

data HoverContents =
    HoverContentsMS (List MarkedString)
  | HoverContents   MarkupContent
  deriving (Read,Show,Eq)

instance ToJSON HoverContents where
  toJSON (HoverContentsMS  x) = toJSON x
  toJSON (HoverContents    x) = toJSON x
instance FromJSON HoverContents where
  parseJSON v@(A.String _) = HoverContentsMS <$> parseJSON v
  parseJSON v@(A.Array _)  = HoverContentsMS <$> parseJSON v
  parseJSON v@(A.Object _) = HoverContents   <$> parseJSON v
                         <|> HoverContentsMS <$> parseJSON v
  parseJSON _ = mempty

-- -------------------------------------

#if __GLASGOW_HASKELL__ >= 804
instance Semigroup HoverContents where
  (<>) = mappend
#endif

instance Monoid HoverContents where
  mempty = HoverContentsMS (List [])

  HoverContents h1   `mappend` HoverContents         h2   = HoverContents (h1 `mappend` h2)
  HoverContents h1   `mappend` HoverContentsMS (List h2s) = HoverContents (mconcat (h1: (map toMarkupContent h2s)))
  HoverContentsMS (List h1s) `mappend` HoverContents         h2    = HoverContents (mconcat ((map toMarkupContent h1s) ++ [h2]))
  HoverContentsMS (List h1s) `mappend` HoverContentsMS (List h2s) = HoverContentsMS (List (h1s `mappend` h2s))

toMarkupContent :: MarkedString -> MarkupContent
toMarkupContent (PlainString s) = unmarkedUpContent s
toMarkupContent (CodeString (LanguageString lang s)) = markedUpContent lang s

-- -------------------------------------

data Hover =
  Hover
    { _contents :: HoverContents
    , _range    :: Maybe Range
    } deriving (Read,Show,Eq)

deriveJSON lspOptions ''Hover

-- ---------------------------------------------------------------------
{-
Signature Help Request

https://github.com/Microsoft/language-server-protocol/blob/master/protocol.md#signature-help-request

The signature help request is sent from the client to the server to request
signature information at a given cursor position.

    Changed: In 2.0 the request uses TextDocumentPositionParams with proper
    textDocument and position properties. In 1.0 the uri of the referenced text
    document was inlined into the params object.

Request

    method: 'textDocument/signatureHelp'
    params: TextDocumentPositionParams

Response

    result: SignatureHelp defined as follows:

/**
 * Signature help represents the signature of something
 * callable. There can be multiple signature but only one
 * active and only one active parameter.
 */
interface SignatureHelp {
    /**
     * One or more signatures.
     */
    signatures: SignatureInformation[];

    /**
     * The active signature.
     */
    activeSignature?: number;

    /**
     * The active parameter of the active signature.
     */
    activeParameter?: number;
}

/**
 * Represents the signature of something callable. A signature
 * can have a label, like a function-name, a doc-comment, and
 * a set of parameters.
 */
interface SignatureInformation {
    /**
     * The label of this signature. Will be shown in
     * the UI.
     */
    label: string;

    /**
     * The human-readable doc-comment of this signature. Will be shown
     * in the UI but can be omitted.
     */
    documentation?: string;

    /**
     * The parameters of this signature.
     */
    parameters?: ParameterInformation[];
}

/**
 * Represents a parameter of a callable-signature. A parameter can
 * have a label and a doc-comment.
 */
interface ParameterInformation {
    /**
     * The label of this signature. Will be shown in
     * the UI.
     */
    label: string;

    /**
     * The human-readable doc-comment of this signature. Will be shown
     * in the UI but can be omitted.
     */
    documentation?: string;
}

    error: code and message set in case an exception happens during the
    signature help request.
-}


data ParameterInformation =
  ParameterInformation
    { _label         :: Text
    , _documentation :: Maybe Text
    } deriving (Read,Show,Eq)
deriveJSON lspOptions ''ParameterInformation


-- -------------------------------------

data SignatureInformation =
  SignatureInformation
    { _label         :: Text
    , _documentation :: Maybe Text
    , _parameters    :: Maybe [ParameterInformation]
    } deriving (Read,Show,Eq)

deriveJSON lspOptions ''SignatureInformation

data SignatureHelp =
  SignatureHelp
    { _signatures      :: List SignatureInformation
    , _activeSignature :: Maybe Int -- ^ The active signature
    , _activeParameter :: Maybe Int -- ^ The active parameter of the active signature
    } deriving (Read,Show,Eq)

deriveJSON lspOptions ''SignatureHelp

-- -------------------------------------
{-
New in 3.0
----------
Registration Options: SignatureHelpRegistrationOptions defined as follows:

export interface SignatureHelpRegistrationOptions extends TextDocumentRegistrationOptions {
        /**
         * The characters that trigger signature help
         * automatically.
         */
        triggerCharacters?: string[];
}
-}

data SignatureHelpRegistrationOptions =
  SignatureHelpRegistrationOptions
    { _documentSelector  :: Maybe DocumentSelector
    , _triggerCharacters :: Maybe (List String)
    } deriving (Show, Read, Eq)

deriveJSON lspOptions ''SignatureHelpRegistrationOptions

-- ---------------------------------------------------------------------
{-
Goto Definition Request

https://github.com/Microsoft/language-server-protocol/blob/master/protocol.md#goto-definition-request

The goto definition request is sent from the client to the server to resolve the
definition location of a symbol at a given text document position.

    Changed: In 2.0 the request uses TextDocumentPositionParams with proper
    textDocument and position properties. In 1.0 the uri of the referenced text
    document was inlined into the params object.

Request

    method: 'textDocument/definition'
    params: TextDocumentPositionParams

Response:

    result: Location | Location[]
    error: code and message set in case an exception happens during the definition request.


-}

-- {"jsonrpc":"2.0","id":1,"method":"textDocument/definition","params":{"textDocument":{"uri":"file:///tmp/Foo.hs"},"position":{"line":1,"character":8}}}

data LocationResponseParams = SingleLoc Location | MultiLoc [Location]
  deriving (Eq,Read,Show)

instance A.ToJSON LocationResponseParams where
  toJSON (SingleLoc x) = toJSON x
  toJSON (MultiLoc xs) = toJSON xs

instance A.FromJSON LocationResponseParams where
  parseJSON xs@(A.Array _) = MultiLoc <$> parseJSON xs
  parseJSON x              = SingleLoc <$> parseJSON x

-- ---------------------------------------------------------------------

{-
Goto Type Definition Request (:leftwards_arrow_with_hook:)
Since version 3.6.0

The goto type definition request is sent from the client to the server to resolve the type definition location of a symbol at a given text document position.

Request:

method: ‘textDocument/typeDefinition’
params: TextDocumentPositionParams
Response:

result: Location | Location[] | null
error: code and message set in case an exception happens during the definition request.
Registration Options: TextDocumentRegistrationOptions
-}

-- ---------------------------------------------------------------------

{-
Goto Implementation Request (:leftwards_arrow_with_hook:)
Since version 3.6.0

The goto implementation request is sent from the client to the server to resolve the implementation location of a symbol at a given text document position.

Request:

method: ‘textDocument/implementation’
params: TextDocumentPositionParams
Response:

result: Location | Location[] | null
error: code and message set in case an exception happens during the definition request.
Registration Options: TextDocumentRegistrationOptions
-}

-- ---------------------------------------------------------------------

{-
Find References Request

https://github.com/Microsoft/language-server-protocol/blob/master/protocol.md#find-references-request

The references request is sent from the client to the server to resolve
project-wide references for the symbol denoted by the given text document
position.

    Changed: In 2.0 the request uses TextDocumentPositionParams with proper
    textDocument and position properties. In 1.0 the uri of the referenced text
    document was inlined into the params object.

Request

    method: 'textDocument/references'
    params: ReferenceParams defined as follows:

interface ReferenceParams extends TextDocumentPositionParams {
    context: ReferenceContext
}

interface ReferenceContext {
    /**
     * Include the declaration of the current symbol.
     */
    includeDeclaration: boolean;
}

Response:

    result: Location[]
    error: code and message set in case an exception happens during the
           reference request.
-}

data ReferenceContext =
  ReferenceContext
    { _includeDeclaration :: Bool
    } deriving (Read,Show,Eq)

deriveJSON lspOptions ''ReferenceContext


data ReferenceParams =
  ReferenceParams
    { _textDocument  :: TextDocumentIdentifier
    , _position      :: Position
    , _context       :: ReferenceContext
    , _workDoneToken :: Maybe ProgressToken -- ^ An optional token that a server can use to report work done progress.
    } deriving (Read,Show,Eq)

deriveJSON lspOptions ''ReferenceParams

-- ---------------------------------------------------------------------
{-
Document Highlights Request

https://github.com/Microsoft/language-server-protocol/blob/master/protocol.md#document-highlights-request

The document highlight request is sent from the client to the server to resolve
a document highlights for a given text document position. For programming
languages this usually highlights all references to the symbol scoped to this
file. However we kept 'textDocument/documentHighlight' and
'textDocument/references' separate requests since the first one is allowed to be
more fuzzy. Symbol matches usually have a DocumentHighlightKind of Read or Write
whereas fuzzy or textual matches use Textas the kind.

    Changed: In 2.0 the request uses TextDocumentPositionParams with proper
    textDocument and position properties. In 1.0 the uri of the referenced text
    document was inlined into the params object.

Request

    method: 'textDocument/documentHighlight'
    params: TextDocumentPositionParams

Response

    result: DocumentHighlight[] defined as follows:

/**
 * A document highlight is a range inside a text document which deserves
 * special attention. Usually a document highlight is visualized by changing
 * the background color of its range.
 *
 */
interface DocumentHighlight {
    /**
     * The range this highlight applies to.
     */
    range: Range;

    /**
     * The highlight kind, default is DocumentHighlightKind.Text.
     */
    kind?: number;
}

/**
 * A document highlight kind.
 */
enum DocumentHighlightKind {
    /**
     * A textual occurrance.
     */
    Text = 1,

    /**
     * Read-access of a symbol, like reading a variable.
     */
    Read = 2,

    /**
     * Write-access of a symbol, like writing to a variable.
     */
    Write = 3
}

    error: code and message set in case an exception happens during the document
           highlight request.

Registration Options: TextDocumentRegistrationOptions

-}

data DocumentHighlightKind = HkText | HkRead | HkWrite
  deriving (Read,Show,Eq)

instance A.ToJSON DocumentHighlightKind where
  toJSON HkText  = A.Number 1
  toJSON HkRead  = A.Number 2
  toJSON HkWrite = A.Number 3

instance A.FromJSON DocumentHighlightKind where
  parseJSON (A.Number 1) = pure HkText
  parseJSON (A.Number 2) = pure HkRead
  parseJSON (A.Number 3) = pure HkWrite
  parseJSON _            = mempty

-- -------------------------------------

data DocumentHighlight =
  DocumentHighlight
    { _range :: Range
    , _kind  :: Maybe DocumentHighlightKind
    } deriving (Read,Show,Eq)

deriveJSON lspOptions ''DocumentHighlight

-- ---------------------------------------------------------------------
{-
Workspace Symbols Request

https://github.com/Microsoft/language-server-protocol/blob/master/protocol.md#workspace-symbols-request

The workspace symbol request is sent from the client to the server to list
project-wide symbols matching the query string.

Request

    method: 'workspace/symbol'
    params: WorkspaceSymbolParams defined as follows:

/**
 * The parameters of a Workspace Symbol Request.
 */
interface WorkspaceSymbolParams {
    /**
     * A non-empty query string
     */
    query: string;
}

Response

    result: SymbolInformation[] as defined above.
    error: code and message set in case an exception happens during the
           workspace symbol request.
-}

data WorkspaceSymbolParams =
  WorkspaceSymbolParams
    { _query :: Text -- ^ A query string to filter symbols by. Clients may send an empty string here to request all symbols.
    , _workDoneToken :: Maybe ProgressToken -- ^ An optional token that a server can use to report work done progress.
    } deriving (Read,Show,Eq)

deriveJSON lspOptions ''WorkspaceSymbolParams

-- ---------------------------------------------------------------------
{-
Code Lens Request

The code lens request is sent from the client to the server to compute code
lenses for a given text document.

    Changed: In 2.0 the request uses CodeLensParams instead of a single uri.

Request

    method: 'textDocument/codeLens'
    params: CodeLensParams defined as follows:

interface CodeLensParams {
    /**
     * The document to request code lens for.
     */
    textDocument: TextDocumentIdentifier;
}

Response

    result: CodeLens[] defined as follows:

/**
 * A code lens represents a command that should be shown along with
 * source text, like the number of references, a way to run tests, etc.
 *
 * A code lens is _unresolved_ when no command is associated to it. For performance
 * reasons the creation of a code lens and resolving should be done in two stages.
 */
interface CodeLens {
    /**
     * The range in which this code lens is valid. Should only span a single line.
     */
    range: Range;

    /**
     * The command this code lens represents.
     */
    command?: Command;

    /**
     * A data entry field that is preserved on a code lens item between
     * a code lens and a code lens resolve request.
     */
    data?: any
}

    error: code and message set in case an exception happens during the code
           lens request.
-}

data CodeLensParams =
  CodeLensParams
    { _textDocument :: TextDocumentIdentifier
    , _workDoneToken :: Maybe ProgressToken -- ^ An optional token that a server can use to report work done progress.
    } deriving (Read,Show,Eq)

deriveJSON lspOptions ''CodeLensParams


-- -------------------------------------

data CodeLens =
  CodeLens
    { _range   :: Range
    , _command :: Maybe Command
    , _xdata   :: Maybe A.Value
    } deriving (Read,Show,Eq)

deriveJSON lspOptions{ fieldLabelModifier = customModifier } ''CodeLens

-- -------------------------------------
{-
Registration Options: CodeLensRegistrationOptions defined as follows:

export interface CodeLensRegistrationOptions extends TextDocumentRegistrationOptions {
        /**
         * Code lens has a resolve provider as well.
         */
        resolveProvider?: boolean;
}
-}

data CodeLensRegistrationOptions =
  CodeLensRegistrationOptions
    { _documentSelector :: Maybe DocumentSelector
    , _resolveProvider  :: Maybe Bool
    } deriving (Show, Read, Eq)

deriveJSON lspOptions ''CodeLensRegistrationOptions

-- ---------------------------------------------------------------------
{-
Code Lens Resolve Request

https://github.com/Microsoft/language-server-protocol/blob/master/protocol.md#code-lens-resolve-request

The code lens resolve request is sent from the client to the server to resolve
the command for a given code lens item.

Request

    method: 'codeLens/resolve'
    params: CodeLens

Response

    result: CodeLens
    error: code and message set in case an exception happens during the code
           lens resolve request.


-}
<<<<<<< HEAD
=======

type CodeLensResolveRequest  = RequestMessage ClientMethod CodeLens CodeLens
type CodeLensResolveResponse = ResponseMessage CodeLens

>>>>>>> 5497e9fc
-- ---------------------------------------------------------------------
{-
New in 3.0
----------

Document Link Request

The document links request is sent from the client to the server to request the
location of links in a document.

Request:

    method: 'textDocument/documentLink'
    params: DocumentLinkParams, defined as follows

interface DocumentLinkParams {
        /**
         * The document to provide document links for.
         */
        textDocument: TextDocumentIdentifier;
}

Response:

    result: An array of DocumentLink, or null.

/**
 * A document link is a range in a text document that links to an internal or external resource, like another
 * text document or a web site.
 */
interface DocumentLink {
        /**
         * The range this link applies to.
         */
        range: Range;
        /**
         * The uri this link points to. If missing a resolve request is sent later.
         */
        target?: DocumentUri;
}

    error: code and message set in case an exception happens during the document link request.

Registration Options: DocumentLinkRegistrationOptions defined as follows:

export interface DocumentLinkRegistrationOptions extends TextDocumentRegistrationOptions {
        /**
         * Document links have a resolve provider as well.
         */
        resolveProvider?: boolean;
}
-}

data DocumentLinkParams =
  DocumentLinkParams
    { _textDocument :: TextDocumentIdentifier
    , _workDoneToken :: Maybe ProgressToken -- ^ An optional token that a server can use to report work done progress.
    } deriving (Read,Show,Eq)

deriveJSON lspOptions ''DocumentLinkParams

data DocumentLink =
  DocumentLink
    { _range  :: Range
    , _target :: Maybe Text
    } deriving (Show, Read, Eq)

deriveJSON lspOptions ''DocumentLink
-- ---------------------------------------------------------------------
{-
New in 3.0
----------

Document Link Resolve Request

The document link resolve request is sent from the client to the server to resolve the target of a given document link.

Request:

    method: 'documentLink/resolve'
    params: DocumentLink

Response:

    result: DocumentLink
    error: code and message set in case an exception happens during the document link resolve request.

-}
-- ---------------------------------------------------------------------
{-
Document Formatting Request

https://github.com/Microsoft/language-server-protocol/blob/master/protocol.md#document-formatting-request

The document formatting request is sent from the server to the client to format
a whole document.

Request

    method: 'textDocument/formatting'
    params: DocumentFormattingParams defined as follows

interface DocumentFormattingParams {
    /**
     * The document to format.
     */
    textDocument: TextDocumentIdentifier;

    /**
     * The format options.
     */
    options: FormattingOptions;
}

/**
 * Value-object describing what options formatting should use.
 */
interface FormattingOptions {
    /**
     * Size of a tab in spaces.
     */
    tabSize: number;

    /**
     * Prefer spaces over tabs.
     */
    insertSpaces: boolean;

    /**
     * Signature for further properties.
     */
    [key: string]: boolean | number | string;
}

Response

    result: TextEdit[] describing the modification to the document to be
            formatted.
    error: code and message set in case an exception happens during the
           formatting request.

Registration Options: TextDocumentRegistrationOptions
-}

data FormattingOptions =
  FormattingOptions
    { _tabSize      :: Int
    , _insertSpaces :: Bool -- ^ Prefer spaces over tabs
    -- Note: May be more properties
    } deriving (Read,Show,Eq)

deriveJSON lspOptions ''FormattingOptions

data DocumentFormattingParams =
  DocumentFormattingParams
    { _textDocument :: TextDocumentIdentifier
    , _options      :: FormattingOptions
    , _workDoneToken :: Maybe ProgressToken -- ^ An optional token that a server can use to report work done progress.
    } deriving (Show,Read,Eq)

deriveJSON lspOptions ''DocumentFormattingParams
-- ---------------------------------------------------------------------
{-
Document Range Formatting Request

https://github.com/Microsoft/language-server-protocol/blob/master/protocol.md#document-range-formatting-request

The document range formatting request is sent from the client to the server to
format a given range in a document.

Request

    method: 'textDocument/rangeFormatting',
    params: DocumentRangeFormattingParams defined as follows

interface DocumentRangeFormattingParams {
    /**
     * The document to format.
     */
    textDocument: TextDocumentIdentifier;

    /**
     * The range to format
     */
    range: Range;

    /**
     * The format options
     */
    options: FormattingOptions;
}

Response

    result: TextEdit[] describing the modification to the document to be
            formatted.
    error: code and message set in case an exception happens during the range
           formatting request.
-}

data DocumentRangeFormattingParams =
  DocumentRangeFormattingParams
    { _textDocument :: TextDocumentIdentifier
    , _range        :: Range
    , _options      :: FormattingOptions
    , _workDoneToken :: Maybe ProgressToken -- ^ An optional token that a server can use to report work done progress.
    } deriving (Read,Show,Eq)

deriveJSON lspOptions ''DocumentRangeFormattingParams

-- ---------------------------------------------------------------------
{-
Document on Type Formatting Request

https://github.com/Microsoft/language-server-protocol/blob/master/protocol.md#document-on-type-formatting-request

The document on type formatting request is sent from the client to the server to
format parts of the document during typing.

Request

    method: 'textDocument/onTypeFormatting'
    params: DocumentOnTypeFormattingParams defined as follows

interface DocumentOnTypeFormattingParams {
    /**
     * The document to format.
     */
    textDocument: TextDocumentIdentifier;

    /**
     * The position at which this request was sent.
     */
    position: Position;

    /**
     * The character that has been typed.
     */
    ch: string;

    /**
     * The format options.
     */
    options: FormattingOptions;
}

Response

    result: TextEdit[] describing the modification to the document.
    error: code and message set in case an exception happens during the range
           formatting request.

Registration Options: DocumentOnTypeFormattingRegistrationOptions defined as follows:

export interface DocumentOnTypeFormattingRegistrationOptions extends TextDocumentRegistrationOptions {
        /**
         * A character on which formatting should be triggered, like `}`.
         */
        firstTriggerCharacter: string;
        /**
         * More trigger characters.
         */
        moreTriggerCharacter?: string[]
}
-}

data DocumentOnTypeFormattingParams =
  DocumentOnTypeFormattingParams
    { _textDocument :: TextDocumentIdentifier
    , _position     :: Position
    , _ch           :: Text
    , _options      :: FormattingOptions
    } deriving (Read,Show,Eq)

deriveJSON lspOptions ''DocumentOnTypeFormattingParams

data DocumentOnTypeFormattingRegistrationOptions =
  DocumentOnTypeFormattingRegistrationOptions
    { _firstTriggerCharacter :: Text
    , _moreTriggerCharacter  :: Maybe (List String)
    } deriving (Show, Read, Eq)

deriveJSON lspOptions ''DocumentOnTypeFormattingRegistrationOptions

-- ---------------------------------------------------------------------
{-
Rename Request

https://github.com/Microsoft/language-server-protocol/blob/master/protocol.md#rename-request

The rename request is sent from the client to the server to perform a
workspace-wide rename of a symbol.

Request

    method: 'textDocument/rename'
    params: RenameParams defined as follows

interface RenameParams {
    /**
     * The document to format.
     */
    textDocument: TextDocumentIdentifier;

    /**
     * The position at which this request was sent.
     */
    position: Position;

    /**
     * The new name of the symbol. If the given name is not valid the
     * request must return a [ResponseError](#ResponseError) with an
     * appropriate message set.
     */
    newName: string;
}

Response

    result: WorkspaceEdit describing the modification to the workspace.
    error: code and message set in case an exception happens during the rename
           request.

Registration Options: TextDocumentRegistrationOptions

-}
data RenameParams =
  RenameParams
    { _textDocument :: TextDocumentIdentifier
    , _position     :: Position
    , _newName      :: Text
    , _workDoneToken :: Maybe ProgressToken -- ^ An optional token that a server can use to report work done progress.
    } deriving (Show, Read, Eq)

deriveJSON lspOptions ''RenameParams


-- {\"jsonrpc\":\"2.0\",\"id\":1,\"method\":\"textDocument/rename\",\"params\":{\"textDocument\":{\"uri\":\"file:///home/alanz/mysrc/github/alanz/haskell-lsp/src/HieVscode.hs\"},\"position\":{\"line\":37,\"character\":17},\"newName\":\"getArgs'\"}}

-- ---------------------------------------------------------------------
{-
Prepare Rename Request

Since version 3.12.0

The prepare rename request is sent from the client to the server to setup
and test the validity of a rename operation at a given location.

Request:

    method: ‘textDocument/prepareRename’
    params: TextDocumentPositionParams

Response:

    result: Range | { range: Range, placeholder: string } | null describing
            the range of the string to rename and optionally a placeholder
            text of the string content to be renamed. If null is returned
            then it is deemed that a ‘textDocument/rename’ request is not
            valid at the given position.
    error: code and message set in case an exception happens during the
           prepare rename request.

-}

-- {\"jsonrpc\":\"2.0\",\"id\":1,\"method\":\"textDocument/rename\",\"params\":{\"textDocument\":{\"uri\":\"file:///home/alanz/mysrc/github/alanz/haskell-lsp/src/HieVscode.hs\"},\"position\":{\"line\":37,\"character\":17},\"newName\":\"getArgs'\"}}

data RangeWithPlaceholder =
  RangeWithPlaceholder
    {
    _range :: Range
    , _placeholder :: Text
    }

deriveJSON lspOptions { sumEncoding = A.UntaggedValue } ''RangeWithPlaceholder

data RangeOrRangeWithPlaceholder = RangeWithPlaceholderValue RangeWithPlaceholder
                                 | RangeValue Range

deriveJSON lspOptions { sumEncoding = A.UntaggedValue } ''RangeOrRangeWithPlaceholder

type PrepareRenameRequest  = RequestMessage ClientMethod TextDocumentPositionParams Range
type PrepareRenameResponse = ResponseMessage (Maybe RangeOrRangeWithPlaceholder)

-- ---------------------------------------------------------------------
{-
New in 3.0
----------

Execute a command

The workspace/executeCommand request is sent from the client to the server to
trigger command execution on the server. In most cases the server creates a
WorkspaceEdit structure and applies the changes to the workspace using the
request workspace/applyEdit which is sent from the server to the client.

Request:

    method: 'workspace/executeCommand'
    params: ExecuteCommandParams defined as follows:

export interface ExecuteCommandParams {

        /**
         * The identifier of the actual command handler.
         */
        command: string;
        /**
         * Arguments that the command should be invoked with.
         */
        arguments?: any[];
}

The arguments are typically specified when a command is returned from the server
to the client. Example requests that return a command are
textDocument/codeAction or textDocument/codeLens.

Response:

    result: any
    error: code and message set in case an exception happens during the request.

Registration Options: ExecuteCommandRegistrationOptions defined as follows:

/**
 * Execute command registration options.
 */
export interface ExecuteCommandRegistrationOptions {
        /**
         * The commands to be executed on the server
         */
        commands: string[]
}
-}

data ExecuteCommandParams =
  ExecuteCommandParams
    { _command   :: Text -- ^ The identifier of the actual command handler.
    , _arguments :: Maybe (List A.Value) -- ^ Arguments that the command should be invoked with.
    , _workDoneToken :: Maybe ProgressToken -- ^ An optional token that a server can use to report work done progress.
    } deriving (Show, Read, Eq)

deriveJSON lspOptions ''ExecuteCommandParams

data ExecuteCommandRegistrationOptions =
  ExecuteCommandRegistrationOptions
    { _commands :: List Text
    } deriving (Show, Read, Eq)

deriveJSON lspOptions ''ExecuteCommandRegistrationOptions

-- ---------------------------------------------------------------------
{-
New in 3.0
----------

Applies a WorkspaceEdit

The workspace/applyEdit request is sent from the server to the client to modify
resource on the client side.

Request:

    method: 'workspace/applyEdit'
    params: ApplyWorkspaceEditParams defined as follows:

export interface ApplyWorkspaceEditParams {
        /**
         * The edits to apply.
         */
        edit: WorkspaceEdit;
}

Response:

    result: ApplyWorkspaceEditResponse defined as follows:

export interface ApplyWorkspaceEditResponse {
        /**
         * Indicates whether the edit was applied or not.
         */
        applied: boolean;
}

    error: code and message set in case an exception happens during the request.

-}
data ApplyWorkspaceEditParams =
  ApplyWorkspaceEditParams
    { _edit :: WorkspaceEdit
    } deriving (Show, Read, Eq)

deriveJSON lspOptions ''ApplyWorkspaceEditParams

data ApplyWorkspaceEditResponseBody =
  ApplyWorkspaceEditResponseBody
    { _applied :: Bool
    } deriving (Show, Read, Eq)

deriveJSON lspOptions ''ApplyWorkspaceEditResponseBody

-- ---------------------------------------------------------------------

data TraceParams =
  TraceParams {
    _value :: Text
  } deriving (Show, Read, Eq)

deriveJSON lspOptions ''TraceParams


data TraceNotification =
  TraceNotification {
    _params :: TraceParams
  } deriving (Show, Read, Eq)

deriveJSON lspOptions ''TraceNotification

-- ---------------------------------------------------------------------
{-
Cancellation Support

https://github.com/Microsoft/language-server-protocol/blob/master/protocol.md#cancellation-support

    New: The base protocol now offers support for request cancellation. To
    cancel a request, a notification message with the following properties is
    sent:

Notification:

    method: '$/cancelRequest'
    params: CancelParams defined as follows:

interface CancelParams {
    /**
     * The request id to cancel.
     */
    id: number | string;
}

A request that got canceled still needs to return from the server and send a
response back. It can not be left open / hanging. This is in line with the JSON
RPC protocol that requires that every request sends a response back. In addition
it allows for returning partial results on cancel.
-}

data CancelParams =
  CancelParams
    { _id :: LspId
    } deriving (Read,Show,Eq)

deriveJSON lspOptions ''CancelParams

-- ---------------------------------------------------------------------<|MERGE_RESOLUTION|>--- conflicted
+++ resolved
@@ -879,12 +879,6 @@
 
 -}
 
-<<<<<<< HEAD
-=======
-type ShutdownRequest  = RequestMessage ClientMethod (Maybe A.Value) (Maybe ())
-type ShutdownResponse = ResponseMessage (Maybe ())
-
->>>>>>> 5497e9fc
 -- ---------------------------------------------------------------------
 {-
 Exit Notification
@@ -2239,13 +2233,7 @@
 
 
 -}
-<<<<<<< HEAD
-=======
-
-type CodeLensResolveRequest  = RequestMessage ClientMethod CodeLens CodeLens
-type CodeLensResolveResponse = ResponseMessage CodeLens
-
->>>>>>> 5497e9fc
+
 -- ---------------------------------------------------------------------
 {-
 New in 3.0
@@ -2627,9 +2615,6 @@
 
 deriveJSON lspOptions { sumEncoding = A.UntaggedValue } ''RangeOrRangeWithPlaceholder
 
-type PrepareRenameRequest  = RequestMessage ClientMethod TextDocumentPositionParams Range
-type PrepareRenameResponse = ResponseMessage (Maybe RangeOrRangeWithPlaceholder)
-
 -- ---------------------------------------------------------------------
 {-
 New in 3.0
