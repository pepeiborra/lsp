--- conflicted
+++ resolved
@@ -1673,138 +1673,8 @@
 deriveJSON lspOptions ''PublishDiagnosticsParams
 
 -- ---------------------------------------------------------------------
-{-
-<<<<<<< HEAD
-Hover Request
-
-The hover request is sent from the client to the server to request hover
-information at a given text document position.
-
-    Changed: In 2.0 the request uses TextDocumentPositionParams with a proper
-    textDocument and position property. In 1.0 the uri of the referenced text
-    document was inlined into the params object.
-
-Request
-
-    method: 'textDocument/hover'
-    params: TextDocumentPositionParams
-
-Response
-
-    result: Hover | null defined as follows:
-
-
-/**
- * The result of a hover request.
- */
-interface Hover {
-        /**
-         * The hover's content
-         */
-        contents: MarkedString | MarkedString[] | MarkupContent;
-
-        /**
-         * An optional range is a range inside a text document
-         * that is used to visualize a hover, e.g. by changing the background color.
-         */
-        range?: Range;
-}
-
-
-/**
- * MarkedString can be used to render human readable text. It is either a markdown string
- * or a code-block that provides a language and a code snippet. The language identifier
- * is semantically equal to the optional language identifier in fenced code blocks in GitHub
- * issues. See https://help.github.com/articles/creating-and-highlighting-code-blocks/#syntax-highlighting
- *
- * The pair of a language and a value is an equivalent to markdown:
- * ```${language}
- * ${value}
- * ```
- *
- * Note that markdown strings will be sanitized - that means html will be escaped.
-* @deprecated use MarkupContent instead.
-*/
-type MarkedString = string | { language: string; value: string };
-
-    error: code and message set in case an exception happens during the hover
-    request.
-
-Registration Options: TextDocumentRegistrationOptions
-
--}
-
-data LanguageString =
-  LanguageString
-    { _language :: Text
-    , _value    :: Text
-    } deriving (Read,Show,Eq)
-
-deriveJSON lspOptions ''LanguageString
-
-{-# DEPRECATED MarkedString, PlainString, CodeString "Use MarkupContent instead, since 3.3.0 (11/24/2017)" #-}
-data MarkedString =
-    PlainString T.Text
-  | CodeString LanguageString
-    deriving (Eq,Read,Show)
-
-instance ToJSON MarkedString where
-  toJSON (PlainString x) = toJSON x
-  toJSON (CodeString  x) = toJSON x
-instance FromJSON MarkedString where
-  parseJSON (A.String t) = pure $ PlainString t
-  parseJSON o            = CodeString <$> parseJSON o
-
--- -------------------------------------
-
-data HoverContents =
-    HoverContentsMS (List MarkedString)
-  | HoverContents   MarkupContent
-  deriving (Read,Show,Eq)
-
-instance ToJSON HoverContents where
-  toJSON (HoverContentsMS  x) = toJSON x
-  toJSON (HoverContents    x) = toJSON x
-instance FromJSON HoverContents where
-  parseJSON v@(A.String _) = HoverContentsMS <$> parseJSON v
-  parseJSON v@(A.Array _)  = HoverContentsMS <$> parseJSON v
-  parseJSON v@(A.Object _) = HoverContents   <$> parseJSON v
-                         <|> HoverContentsMS <$> parseJSON v
-  parseJSON _ = mempty
-
--- -------------------------------------
-
-#if __GLASGOW_HASKELL__ >= 804
-instance Semigroup HoverContents where
-  (<>) = mappend
-#endif
-
-instance Monoid HoverContents where
-  mempty = HoverContentsMS (List [])
-
-  HoverContents h1   `mappend` HoverContents         h2   = HoverContents (h1 `mappend` h2)
-  HoverContents h1   `mappend` HoverContentsMS (List h2s) = HoverContents (mconcat (h1: (map toMarkupContent h2s)))
-  HoverContentsMS (List h1s) `mappend` HoverContents         h2    = HoverContents (mconcat ((map toMarkupContent h1s) ++ [h2]))
-  HoverContentsMS (List h1s) `mappend` HoverContentsMS (List h2s) = HoverContentsMS (List (h1s `mappend` h2s))
-
-toMarkupContent :: MarkedString -> MarkupContent
-toMarkupContent (PlainString s) = unmarkedUpContent s
-toMarkupContent (CodeString (LanguageString lang s)) = markedUpContent lang s
-
--- -------------------------------------
-
-data Hover =
-  Hover
-    { _contents :: HoverContents
-    , _range    :: Maybe Range
-    } deriving (Read,Show,Eq)
-
-deriveJSON lspOptions ''Hover
-
--- ---------------------------------------------------------------------
-{-
-=======
->>>>>>> 2ff11293
+
+{-
 Signature Help Request
 
 https://github.com/Microsoft/language-server-protocol/blob/master/protocol.md#signature-help-request
